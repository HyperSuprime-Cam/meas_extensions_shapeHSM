/****************************************************************
  Copyright 2003, 2004 Christopher Hirata: original code
  2007, 2009, 2010 Rachel Mandelbaum: minor modifications

  For a copy of the license, see LICENSE; for more information,
  including contact information, see README.

  This file is part of the meas_shape distribution.

  Meas_shape is free software: you can redistribute it and/or modify it
  under the terms of the GNU General Public License as published by the
  Free Software Foundation, either version 3 of the License, or (at your
  option) any later version.

  Meas_shape is distributed in the hope that it will be useful, but
  WITHOUT ANY WARRANTY; without even the implied warranty of
  MERCHANTABILITY or FITNESS FOR A PARTICULAR PURPOSE.  See the GNU
  General Public License for more details.

  You should have received a copy of the GNU General Public License
  along with meas_shape.  If not, see <http://www.gnu.org/licenses/>.
 *******************************************************************/

#include <cstring>
#include <string>
#define TMV_DEBUG
#include "TMV.h"
#include "hsm/PSFCorr.h"

//#define DEBUGLOGGING
#ifdef DEBUGLOGGING
#include <fstream>
std::ostream* dbgout = new std::ofstream("debug.out");
int verbose_level = 2;
// There are three levels of verbosity which can be helpful when debugging,
// which are written as dbg, xdbg, xxdbg (all defined in Std.h).
// It's Mike's way to have debug statements in the code that are really easy to turn 
// on and off.
//
// If DEBUGLOGGING is #defined, then these write out to *dbgout, according to the value
// of verbose_level.
// dbg requires verbose_level >= 1
// xdbg requires verbose_level >= 2
// xxdbg requires verbose_level >= 3
//
// If DEBUGLOGGING is not defined, the all three becomes just `if (false) std::cerr`,
// so the compiler parses the statement fine, but trivially optimizes the code away,
// so there is no efficiency hit from leaving them in the code.
#endif


namespace galsim {
namespace hsm {

    template <typename T, typename U>
    unsigned int general_shear_estimator(
        ConstImageView<T> gal_image, ConstImageView<int> gal_mask,
        ConstImageView<U> PSF_image, ConstImageView<int> PSF_mask,
        ObjectData& gal_data, ObjectData& PSF_data, const std::string& shear_est,
        unsigned long flags, boost::shared_ptr<HSMParams> hsmparams);

    template <typename T>
    void find_ellipmom_2(
        ConstImageView<T> data, ConstImageView<int> mask, double& A, double& x0, double& y0,
        double& Mxx, double& Mxy, double& Myy, double& rho4, double epsilon, int& num_iter,
        boost::shared_ptr<HSMParams> hsmparams);

    // Carry out PSF correction directly using ImageViews, repackaging for general_shear_estimator.
    template <typename T, typename U>
    CppHSMShapeData EstimateShearHSMView(
        const ImageView<T>& gal_image, const ImageView<U>& PSF_image,
        const ImageView<int> &gal_mask_image,
        float sky_var, const char* shear_est, const std::string& recompute_flux,
        double guess_sig_gal,
        double guess_sig_PSF, double precision,
        double guess_x_centroid, double guess_y_centroid,
        boost::shared_ptr<HSMParams> hsmparams) 
    {
        // define variables, create output CppHSMShapeData struct, etc.
        CppHSMShapeData results;
        ObjectData gal_data, PSF_data;
        double amp, m_xx, m_xy, m_yy;
        unsigned long flags=0;

        if (!hsmparams.get()) hsmparams = hsm::default_hsmparams;

        if (!hsmparams.get()) hsmparams = hsm::default_hsmparams;

        dbg<<"Start EstimateShearHSMView"<<std::endl;
        dbg<<"Setting defaults and so on before calling general_shear_estimator"<<std::endl;
        // Set defaults etc. and pass to general_shear_estimator
        if (guess_x_centroid != -1000.0) {
            gal_data.x0 = guess_x_centroid;
        } else {
            gal_data.x0 = 0.5*(gal_image.getXMin() + gal_image.getXMax());
        }
        if (guess_y_centroid != -1000.0) {
            gal_data.y0 = guess_y_centroid;
        } else {
            gal_data.y0 = 0.5*(gal_image.getYMin() + gal_image.getYMax());
        }
        gal_data.sigma = guess_sig_gal;

        PSF_data.x0 = 0.5*(PSF_image.getXMin() + PSF_image.getXMax());
        PSF_data.y0 = 0.5*(PSF_image.getYMin() + PSF_image.getYMax());
        PSF_data.sigma = guess_sig_PSF;

        m_xx = guess_sig_gal*guess_sig_gal;
        m_yy = m_xx;
        m_xy = 0.0;

        // Need to set flag values for general_shear_estimator
        if (hsmparams->nsig_rg > 0) flags |= 0x4;
        if (hsmparams->nsig_rg2 > 0) flags |= 0x8;
        if (recompute_flux == "FIT") flags |= 0x2;
        else if (recompute_flux == "SUM") flags |= 0x1;
        else if (recompute_flux != "NONE") {
            throw HSMError("Unknown value for recompute_flux parameter!");
        }

        // call general_shear_estimator
        results.image_bounds = gal_image.getBounds();
        results.correction_method = shear_est;
        Image<int> PSF_mask(PSF_image.getBounds());
        PSF_mask.fill(1);
        ConstImageView<T> gal_image_cview = gal_image;
        ConstImageView<U> PSF_image_cview = PSF_image;
        ConstImageView<int> gal_mask_view = gal_mask_image;
        ConstImageView<int> PSF_mask_view = PSF_mask.view();

        dbg<<"About to get moments using find_ellipmom_2"<<std::endl;
        find_ellipmom_2(gal_image_cview, gal_mask_view, amp, gal_data.x0,
                        gal_data.y0, m_xx, m_xy, m_yy, results.moments_rho4,
                        precision, results.moments_n_iter, hsmparams);
        // repackage outputs to the output CppHSMShapeData struct
        dbg<<"Repackaging find_ellipmom_2 results"<<std::endl;
        results.moments_amp = 2.0*amp;
        results.moments_sigma = std::pow(m_xx*m_yy-m_xy*m_xy, 0.25);
        results.observed_shape.setE1E2((m_xx-m_yy)/(m_xx+m_yy), 2.*m_xy/(m_xx+m_yy));
        results.moments_status = 0;

        // and if that worked, try doing PSF correction
        gal_data.sigma = results.moments_sigma;
        dbg<<"About to get shear using general_shear_estimator"<<std::endl;
        results.correction_status = general_shear_estimator(
            gal_image_cview, gal_mask_view, PSF_image_cview, PSF_mask_view,
            gal_data, PSF_data, shear_est, flags, hsmparams);
        dbg<<"Repackaging general_shear_estimator results"<<std::endl;

        results.meas_type = gal_data.meas_type;
        if (gal_data.meas_type == 'e') {
            results.corrected_e1 = gal_data.e1;
            results.corrected_e2 = gal_data.e2;
        } else if (gal_data.meas_type == 'g') {
            results.corrected_g1 = gal_data.e1;
            results.corrected_g2 = gal_data.e2;
        } else {
            throw HSMError("Unknown shape measurement type!\n");
        }

        if (results.correction_status != 0) {
            throw HSMError("PSF correction status indicates failure!\n");
        }

        results.corrected_shape_err = std::sqrt(4. * M_PI * sky_var) * gal_data.sigma /
            (gal_data.resolution * gal_data.flux);
        results.moments_sigma = gal_data.sigma;
        results.moments_amp = gal_data.flux;
        results.resolution_factor = gal_data.resolution;

        if (results.resolution_factor <= 0.) {
            throw HSMError("Unphysical situation: galaxy convolved with PSF is smaller than PSF!\n");
        }

        dbg<<"Exiting EstimateShearHSMView"<<std::endl;
        return results;
    }

    // Measure the adaptive moments of an object directly using ImageViews, repackaging for 
    // find_ellipmom_2.
    template <typename T>
    CppHSMShapeData FindAdaptiveMomView(
        const ImageView<T>& object_image, const ImageView<int> &object_mask_image, 
        double guess_sig, double precision, double guess_x_centroid,
        double guess_y_centroid, boost::shared_ptr<HSMParams> hsmparams) 
    {
        dbg<<"Start FindAdaptiveMomView"<<std::endl;
        dbg<<"Setting defaults and so on before calling find_ellipmom_2"<<std::endl;
        // define variables, create output CppHSMShapeData struct, etc.
        CppHSMShapeData results;
        double amp, m_xx, m_xy, m_yy;

        if (!hsmparams.get()) hsmparams = hsm::default_hsmparams;

        // set some values for initial guesses
        if (guess_x_centroid != -1000.0) {
            results.moments_centroid.x = guess_x_centroid;
        } else {
            results.moments_centroid.x = 0.5*(object_image.getXMin() + object_image.getXMax());
        }
        if (guess_y_centroid != -1000.0) {
            results.moments_centroid.y = guess_y_centroid;
        } else {
            results.moments_centroid.y = 0.5*(object_image.getYMin() + object_image.getYMax());
        }
        m_xx = guess_sig*guess_sig;
        m_yy = m_xx;
        m_xy = 0.0;

        // call find_ellipmom_2
        results.image_bounds = object_image.getBounds();
        ConstImageView<T> object_image_cview = object_image;
        ConstImageView<int> object_mask_view = object_mask_image;
        try {
            dbg<<"About to get moments using find_ellipmom_2"<<std::endl;
            find_ellipmom_2(object_image_cview, object_mask_view, amp, results.moments_centroid.x,
                            results.moments_centroid.y, m_xx, m_xy, m_yy, results.moments_rho4,
                            precision, results.moments_n_iter, hsmparams);
            dbg<<"Repackaging find_ellipmom_2 results"<<std::endl;

            // repackage outputs from find_ellipmom_2 to the output CppHSMShapeData struct
            results.moments_amp = 2.0*amp;
            results.moments_sigma = std::pow(m_xx*m_yy-m_xy*m_xy, 0.25);
            results.observed_shape.setE1E2((m_xx-m_yy)/(m_xx+m_yy), 2.*m_xy/(m_xx+m_yy));
            results.moments_status = 0;
        }
        catch (char *err_msg) {
            results.error_message = err_msg;
            results.moments_status = 1;
            results.moments_centroid.x = 0.0;
            results.moments_centroid.y = 0.0;
            results.moments_rho4 = -1.0;
            results.moments_n_iter = 0;
            dbg<<"Caught an error: "<<err_msg<<std::endl;
            throw HSMError(err_msg);
        }

        dbg<<"Exiting FindAdaptiveMomView"<<std::endl;
        return results;
    }

    /* fourier_trans_1
     * *** FOURIER TRANSFORMS A DATA SET WITH LENGTH A POWER OF 2 ***
     *
     * This is a Fourier transform routine.  It has the same calling
     * interface as Numerical Recipes four1 and uses the same algorithm
     * as that routine.  This function is slightly faster than NR four1
     * because we have minimized the use of expensive array look-ups.
     *
     * Replaces data[1..2*nn] by its discrete Fourier transform, if
     * isign is input as 1; or replaces data[1..2*nn] by nn times its
     * inverse discrete Fourier transform, if isign is input as -1.
     * data is a complex array of length nn.
     *
     */

    void fourier_trans_1(double *data, long nn, int isign) 
    {

        double *data_i, *data_i1;
        double *data_j, *data_j1;
        double temp, theta, sintheta, oneminuscostheta;
        double wr, wi, wtemp;
        double tempr1, tempr2, tempr, tempi;

        unsigned long ndata; /* = 2*nn */
        unsigned long lcurrent; /* length of current FFT; will range from 2..n */
        unsigned long i,j,k,m,istep;

        ndata = (unsigned long)nn << 1;

        /* Bit reversal */
        data_i = data;
        for(i=0;i<(unsigned long)nn;i++) {

            /* Here we set data_j equal to data_null plus twice the bit-reverse of i */
            j=0;
            k=i;
            for(m=ndata>>2;m>=1;m>>=1) {
                if (k & 1) j+=m;
                k >>= 1;
            }

            /* If i<j, swap the i and j complex elements of data
             * Notice that these are the (2i,2i+1) and (2j,2j+1)
             * real elements.
             */
            if (i<j) {
                data_j = data + (j<<1);
                temp = *data_i; *data_i = *data_j; *data_j = temp;
                data_i++; data_j++;
                temp = *data_i; *data_i = *data_j; *data_j = temp;
            } else {
                data_i++;
            }

            /* Now increment data_i so it points to data[2i+1]; this is
             * important when we start the next iteration.
             */
            data_i++;
        }

        /* Now do successive FFTs */
        for(lcurrent=2;lcurrent<ndata;lcurrent<<=1) {

            /* Find the angle between successive points and its trig
             * functions, the sine and 1-cos. (Use 1-cos for stability.)
             */
            theta = 2.*M_PI/lcurrent * isign;
            sintheta = std::sin(theta);
            oneminuscostheta = std::sin(0.5*theta);
            oneminuscostheta = 2.0*oneminuscostheta*oneminuscostheta;

            /* FFT the individual length-lcurrent segments */
            wr = 1.0;
            wi = 0.0;
            istep = lcurrent<<1;
            for(m=0;m<lcurrent;m+=2) {
                for(i=m;i<ndata;i+=istep) {
                    /* Set the data pointers so we don't need to do
                     * time-consuming array lookups.
                     */
                    data_j1=data_j = (data_i1=data_i = data + i) + lcurrent;
                    data_i1++;
                    data_j1++;

                    /* Now apply Danielson-Lanczos formula */
                    tempr1 = wr*(*data_j);
                    tempr2 = wi*(*data_j1);
                    tempr = tempr1 - tempr2;
                    tempi = (wr+wi)*((*data_j)+(*data_j1)) - tempr1 - tempr2;
                    /*
                     * at this point, tempr + i*tempi is equal to the product of
                     * the jth complex array element and w.
                     */
                    *data_j = (*data_i) - tempr;
                    *data_j1 = (*data_i1) - tempi;
                    *data_i += tempr;
                    *data_i1 += tempi;

                }

                /* Now increment trig recurrence */
                wr -= (wtemp=wr)*oneminuscostheta + wi*sintheta;
                wi += wtemp*sintheta - wi*oneminuscostheta;
            }
        }
    }

    /* qho1d_wf_1
     * *** COMPUTES 1D QHO WAVE FUNCTIONS ***
     *
     * The QHO wavefunctions psi_0 ... psi_Nmax are computed
     * at points x=xmin ... xmin+xstep*(nx-1).  The ground
     * state is a Gaussian centered at x=0 of width sigma,
     * i.e. ~ exp(-x^2/(2*sigma^2)).  [NOT 4*sigma^2 as is
     * usual in QM, since we are using these wave functions
     * for classical image measurement.]
     *
     * Arguments:
     *   nx: number of x-coordinates at which to compute wavefunction
     *   xmin: minimum x at which to compute wavefunction
     *   xstep: change in x at each successive point
     *   Nmax: maximum-order wavefunction to calculate
     *   sigma: width of ground state
     * > psi: result; psi[n][j] = n th order wavefunction evaluated
     *      at x = xmin+xstep*j.
     */

    void qho1d_wf_1(long nx, double xmin, double xstep, long Nmax, double sigma, 
                    tmv::Matrix<double>& psi) 
    {

        double beta, beta2__2, norm0;
        double coef1, coef2;
        double x;
        long j,n;

#ifdef N_CHECKVAL
        if (nx<=0) {
            throw HSMError("Error: nx<=0 in qho1d_wf_1\n");
        }
        if (Nmax<0) {
            throw HSMError("Error: Nmax<0 in qho1d_wf_1\n");
        }
#endif

        /* Set up constants */
        beta = 1./sigma;
        beta2__2 = 0.5*beta*beta;

        /* Get ground state */
        norm0 = 0.75112554446494248285870300477623 * std::sqrt(beta);
        x=xmin;
        for(j=0;j<nx;j++) {
            psi[0][j] = norm0 * std::exp( -beta2__2 * x*x );
            if (Nmax>=1) psi[1][j] = std::sqrt(2.) * psi[0][j] * beta * x;
            x += xstep;
        }

        /* Return if we don't need 2nd order or higher wavefunctions */
        if (Nmax<2) return;

        /* Use recursion relation for QHO wavefunctions to generate
         * the higher-order functions
         */
        for(n=1;n<Nmax;n++) {

            /* Recursion relation coefficients */
            coef1 = beta * std::sqrt( 2. / (n+1.) );
            coef2 = -std::sqrt( (double)n / (n+1.) );

            x=xmin;
            for(j=0;j<nx;j++) {

                /* The recurrance */
                psi[n+1][j] = coef1 * x * psi[n][j] + coef2 * psi[n-1][j];         

                x += xstep; /* Increment x */
            } /* End j loop */
        } /* End n loop */

    }

    /* find_mom_1
     * *** FINDS MOMENTS OF AN IMAGE ***
     *
     * Computes the shapelet moments of an image by integration of
     * int f(x,y) psi_m(x) psi_n(y) for the relevant weight
     *
     * Arguments:
     *   data: ImageView structure containing the image to be measured
     * > moments: moments(m,n) is the m:n coefficient
     *   max_order: maximum order of moments to compute
     *   x0: center around which to compute moments (x-coordinate)
     *   y0: " (y-coordinate)
     *   sigma: width of Gaussian to measure image
     */
    template <typename T>
    void find_mom_1(
        ConstImageView<T> data, ConstImageView<int> mask,
        tmv::Matrix<double>& moments, int max_order, 
        double x0, double y0, double sigma)
    {

        /* Setup */
        int xmin = data.getXMin();
        int xmax = data.getXMax();
        int ymin = data.getYMin();
        int ymax = data.getYMax();
        int nx = xmax-xmin+1;
        int ny = ymax-ymin+1;
        tmv::Matrix<double> psi_x(max_order+1,nx);
        tmv::Matrix<double> psi_y(max_order+1,ny);

        /* Compute wavefunctions */
        qho1d_wf_1(nx, (double)xmin - x0, 1., max_order, sigma, psi_x);
        qho1d_wf_1(ny, (double)ymin - y0, 1., max_order, sigma, psi_y);

        /* Now let's compute moments -- outer loop is over (m,n) */
        for(int m=0;m<=max_order;m++) for(int n=0;n<=max_order-m;n++) {

            /* Initialize moments(m,n), then loop over map */
            moments(m,n) = 0;
            for(int y=ymin;y<=ymax;y++) for(int x=xmin;x<=xmax;x++) {
                if (mask(x,y)) {

                    /* Moment "integral" (here simply a finite sum) */
                    moments(m,n) += data(x,y) * psi_x(m,x-xmin) * psi_y(n,y-ymin);

                } /* End mask condition */
            } /* End (x,y) loop */
        } /* End (m,n) loop */
    }

    /* find_mom_2
     * *** FINDS ADAPTIVE CIRCULAR MOMENTS OF AN IMAGE ***
     *
     * Computes the center, 1sigma radius, and moments of an image.  "Guesses"
     * must be given for x0, y0, and sigma.
     *
     * Arguments:
     *   data: ImageView structure containing the image to be measured
     * > moments: moments(m,n) is the m:n coefficient
     *   max_order: maximum order of moments to compute
     * > x0: Gaussian-weighted centroid (x-coordinate)
     * > y0: " (y-coordinate)
     * > sigma: width of Gaussian to measure image (best fit 1sigma)
     *   epsilon: accuracy (in x0, y0, and sigma as a fraction of sigma.
     *      The value of sigma used for the convergence criterion is the
     *      minimum of the "guessed" value and the "current" value.)
     * > num_iter: number of iterations required for convergence
     */

    template <typename T>
    void find_mom_2(
        ConstImageView<T> data, ConstImageView<int> mask,
        tmv::Matrix<double>& moments, int max_order,
        double& x0, double& y0, double& sigma, double epsilon, int& num_iter,
        boost::shared_ptr<HSMParams> hsmparams) 
    {

        double sigma0 = sigma;
        double convergence_factor = 1; /* Ensure at least one iteration. */

        num_iter = 0;
        tmv::Matrix<double> iter_moments(hsmparams->adapt_order+1,hsmparams->adapt_order+1);

#ifdef N_CHECKVAL
        if (epsilon <= 0) {
            throw HSMError("Error: epsilon out of range in find_mom_2.\n");
        }
#endif

        /* Iterate until we converge */
        while(convergence_factor > epsilon) {

            /* Get moments */
            find_mom_1(data,mask,iter_moments,hsmparams->adapt_order,x0,y0,sigma);

            /* Get updates to weight function */
            double dx     = 1.414213562373 * iter_moments(1,0) / iter_moments(0,0);
            double dy     = 1.414213562373 * iter_moments(0,1) / iter_moments(0,0);
            double dsigma = 0.7071067811865
                * (iter_moments(2,0)+iter_moments(0,2)) / iter_moments(0,0);

            if (dx     >  hsmparams->bound_correct_wt) dx     =  hsmparams->bound_correct_wt;
            if (dx     < -hsmparams->bound_correct_wt) dx     = -hsmparams->bound_correct_wt;
            if (dy     >  hsmparams->bound_correct_wt) dy     =  hsmparams->bound_correct_wt;
            if (dy     < -hsmparams->bound_correct_wt) dy     = -hsmparams->bound_correct_wt;
            if (dsigma >  hsmparams->bound_correct_wt) dsigma =  hsmparams->bound_correct_wt;
            if (dsigma < -hsmparams->bound_correct_wt) dsigma = -hsmparams->bound_correct_wt;

            /* Convergence */
            convergence_factor = std::abs(dx)>std::abs(dy)? std::abs(dx): std::abs(dy);
            if (std::abs(dsigma)>convergence_factor) convergence_factor = std::abs(dsigma);
            if (sigma<sigma0) convergence_factor *= sigma0/sigma;

            /* Update numbers */
            x0    += dx     * sigma;
            y0    += dy     * sigma;
            sigma += dsigma * sigma;

            if (++num_iter > hsmparams->max_mom2_iter) {
                convergence_factor = 0.;
                num_iter = hsmparams->num_iter_default;
                throw HSMError("Warning: too many iterations in find_mom_2.\n");
            }
        }

        /* Now compute all of the moments that we want to return */
        find_mom_1(data,mask,moments,max_order,x0,y0,sigma);
    }

    /* find_ellipmom_1
     * *** FINDS ELLIPTICAL GAUSSIAN MOMENTS OF AN IMAGE ***
     *
     * Returns the parameters:
     * A = int f(x,y) w(x,y)
     * B_i = int (r_i-r0_i) f(r) w(r)
     * C_ij = int (r_i-r0_i) (r_j-r0_j) f(r) w(r)
     * rho4 = int rho^4 f(r) w(r)
     *
     * where w(r) = exp(-rho^2/2), rho^2 = (x-x0) * M^{-1} * (y-y0),
     * M = adaptive covariance matrix, and note that the weight may be set to zero for rho^2 >
     * hsmparams->max_moment_nsig2 if that parameter is defined.
     *
     * Arguments:
     *   data: the input image (ImageView format)
     *   x0: weight centroid (x coordinate)
     *   y0: weight centroid (y coordinate)
     *   Mxx: xx element of adaptive covariance
     *   Mxy: xy element of adaptive covariance
     *   Myy: yy element of adaptive covariance
     * > A: amplitude
     * > Bx: weighted centroid displacement (x)
     * > By: weighted centroid displacement (y)
     * > Cxx: weighted covariance (xx)
     * > Cxy: weighted covariance (xy)
     * > Cyy: weighted covariance (yy)
     * > rho4w: weighted radial fourth moment
     */

    template <typename T>
    void find_ellipmom_1(
        ConstImageView<T> data, ConstImageView<int> mask, double x0, double y0, double Mxx,
        double Mxy, double Myy, double& A, double& Bx, double& By, double& Cxx,
        double& Cxy, double& Cyy, double& rho4w, boost::shared_ptr<HSMParams> hsmparams) 
    {
        //long npix=0;
        long xmin = data.getXMin();
        long xmax = data.getXMax();
        long ymin = data.getYMin();
        long ymax = data.getYMax();
        dbg<<"Entering find_ellipmom_1: "<<x0<<" "<<y0<<" "<<Mxx<<" "<<Myy<<" "<<Mxy<<" "<<(Mxx-Myy)/(Mxx+Myy)<<" "<<2.*Mxy/(Mxx+Myy)<<std::endl;
        dbg<<"x0, y0: "<<x0<<" "<<y0<<std::endl;
        dbg<<"xmin, xmax: "<<xmin<<" "<<xmax<<std::endl;

        /* Compute M^{-1} for use in computing weights */
        double detM = Mxx * Myy - Mxy * Mxy;
        if (detM<=0 || Mxx<=0 || Myy<=0) {
            throw HSMError("Error: non positive definite adaptive moments!\n");
        }
        double Minv_xx    =  Myy/detM;
        double TwoMinv_xy = -Mxy/detM * 2.0;
        double Minv_yy    =  Mxx/detM;

        /* Generate Minv_xx__x_x0__x_x0 array */
        tmv::Vector<double> Minv_xx__x_x0__x_x0(xmax-xmin+1);
        for(long x=xmin;x<=xmax;x++) Minv_xx__x_x0__x_x0[x-xmin] = Minv_xx*(x-x0)*(x-x0);

        /* Now let's initialize the outputs and then sum
         * over all the unmasked pixels
         */
        A = Bx = By = Cxx = Cxy = Cyy = rho4w = 0.;
        /* Use these pointers to speed up referencing arrays */
        const int* maskptr = mask.getData();
        const T* imageptr = data.getData();
        const int maskstride = mask.getStride() - (xmax - xmin + 1);
        const int datastride = data.getStride() - (xmax - xmin + 1);
        for(long y=ymin;y<=ymax;y++, maskptr+=maskstride, imageptr+=datastride) {
            double y_y0 = y-y0;
            double x_x0 = xmin - 1 - x0;
            double TwoMinv_xy__y_y0 = TwoMinv_xy * y_y0;
            double Minv_yy__y_y0__y_y0 = Minv_yy * y_y0 * y_y0;
            const double* mxxptr = Minv_xx__x_x0__x_x0.cptr();
            for(long x=xmin;x<=xmax;x++) {
                x_x0 += 1.; // do this increment to x_x0 out here, before the following if
                            // statement, because it has to happen whether we actually use the pixel
                            // or not if we want to properly track where we are in the image
                if (*(maskptr++)) {
                    //npix++;
                    /* Compute displacement from weight centroid, then
                     * get elliptical radius and weight.
                     */
                    double rho2 = Minv_yy__y_y0__y_y0 + TwoMinv_xy__y_y0*x_x0 + *(mxxptr++);
                    dbg<<"Using pixel: "<<x<<" "<<y<<" with value "<<*(imageptr)<<" rho2 "<<rho2<<" x_x0 "<<x_x0<<" y_y0 "<<y_y0<<std::endl;
                    if (rho2 < hsmparams->max_moment_nsig2) {
                        double intensity = std::exp(-0.5 * rho2) * *(imageptr++);

                        /* Now do the addition */
                        double intensity__x_x0 = intensity * x_x0;
                        double intensity__y_y0 = intensity * y_y0;
                        A    += intensity;
                        Bx   += intensity__x_x0;
                        By   += intensity__y_y0;
                        Cxx  += intensity__x_x0 * x_x0;
                        Cxy  += intensity__x_x0 * y_y0;
                        Cyy  += intensity__y_y0 * y_y0;
                        rho4w+= intensity * rho2 * rho2;
                    } else {
                        // if we are skipping this pixel because it's too far from center of
                        // Gaussian, then just increment the pointer to the next pixel in the image,
                        // don't waste time doing any math for this pixel
                        ++imageptr;
                    }
                } else {
                    // we still have to increment pointers when jumping over masked pixels,
                    // otherwise serious badness will happen.
                    ++imageptr;
                    ++mxxptr;
                }
            }
        }
        //dbg<<"Number of pixels used: "<<npix<<std::endl;
        dbg<<"Exiting find_ellipmom_1: "<<Bx<<" "<<By<<" "<<Cxx<<" "<<Cyy<<" "<<Cxy<<" "<<(Cxx-Cyy)/(Cxx+Cyy)<<" "<<2.*Cxy/(Cxx+Cyy)<<" "<<rho4w<<std::endl;
    }

    /* find_ellipmom_2
     * *** COMPUTES ADAPTIVE ELLIPTICAL MOMENTS OF AN IMAGE ***
     *
     * Finds the best-fit Gaussian:
     *
     * f ~ A / (pi*sqrt det M) * exp( - (r-r0) * M^-1 * (r-r0) )
     *
     * The fourth moment rho4 is also returned.
     * Note that the total image intensity for the Gaussian is 2A.
     *
     * Arguments:
     *   data: ImageView structure containing the image
     * > A: adaptive amplitude
     * > x0: adaptive centroid (x)
     * > y0: adaptive centroid (y)
     * > Mxx: adaptive covariance (xx)
     * > Mxy: adaptive covariance (xy)
     * > Myy: adaptive covariance (yy)
     * > rho4: rho4 moment
     *   epsilon: required accuracy
     * > num_iter: number of iterations required to converge
     */

    template <typename T>
    void find_ellipmom_2(
        ConstImageView<T> data, ConstImageView<int> mask, double& A, double& x0, double& y0,
        double& Mxx, double& Mxy, double& Myy, double& rho4, double epsilon, int& num_iter,
        boost::shared_ptr<HSMParams> hsmparams) 
    {

        double convergence_factor = 1.0;
        double Amp,Bx,By,Cxx,Cxy,Cyy;
        double semi_a2, semi_b2, semi_geomean2, two_psi;
        double dx, dy, dxx, dxy, dyy;
        double shiftscale, shiftscale0=0;
        double x00 = x0;
        double y00 = y0;

        num_iter = 0;

#ifdef N_CHECKVAL
        if (epsilon <= 0 || epsilon >= convergence_factor) {
            throw HSMError("Error: epsilon out of range in find_ellipmom_2.\n");
        }
#endif

        /*
         * Set Amp = -1000 as initial value just in case the while() block below is never triggered;
         * in this case we have at least *something* defined to divide by, and for which the output
         * will fairly clearly be junk.
         */
        Amp = -1000.;

        /* Iterate until we converge */
        while(convergence_factor > epsilon) {

            /* Get moments */
            find_ellipmom_1(data, mask, x0, y0, Mxx, Mxy, Myy, Amp, Bx, By, Cxx, Cxy, Cyy, rho4, hsmparams);

            /* Compute configuration of the weight function */
            two_psi = std::atan2( 2* Mxy, Mxx-Myy );
            semi_a2 = 0.5 * ((Mxx+Myy) + (Mxx-Myy)*std::cos(two_psi)) + Mxy*std::sin(two_psi);
            semi_b2 = Mxx + Myy - semi_a2;

            if (semi_b2 <= 0) {
                throw HSMError("Error: non positive-definite weight in find_ellipmom_2.\n");
            }

            shiftscale = std::sqrt(semi_b2);
            semi_geomean2 = std::sqrt(semi_a2*semi_b2);
            if (num_iter == 0) shiftscale0 = shiftscale;

            /* Now compute changes to x0, etc. */
            dx = 2. * Bx / (Amp * shiftscale);
            dy = 2. * By / (Amp * shiftscale);
<<<<<<< HEAD
            // Note: Before, the lines below had a devision by semi_b2 instead of semi_geomean2.
            // This was causing issues with convergence for very flattened galaxies (i.e., that have
            // a small semi-minor axis).
            dxx = 4. * (Cxx/Amp - 0.5*Mxx) / semi_geomean2;
            dxy = 4. * (Cxy/Amp - 0.5*Mxy) / semi_geomean2;
            dyy = 4. * (Cyy/Amp - 0.5*Myy) / semi_geomean2;
=======
            dxx = 4. * (Cxx/Amp - 0.5*Mxx) / semi_b2;
            dxy = 4. * (Cxy/Amp - 0.5*Mxy) / semi_b2;
            dyy = 4. * (Cyy/Amp - 0.5*Myy) / semi_b2;
>>>>>>> 49b37393

            if (dx     >  hsmparams->bound_correct_wt) dx     =  hsmparams->bound_correct_wt;
            if (dx     < -hsmparams->bound_correct_wt) dx     = -hsmparams->bound_correct_wt;
            if (dy     >  hsmparams->bound_correct_wt) dy     =  hsmparams->bound_correct_wt;
            if (dy     < -hsmparams->bound_correct_wt) dy     = -hsmparams->bound_correct_wt;
            if (dxx    >  hsmparams->bound_correct_wt) dxx    =  hsmparams->bound_correct_wt;
            if (dxx    < -hsmparams->bound_correct_wt) dxx    = -hsmparams->bound_correct_wt;
            if (dxy    >  hsmparams->bound_correct_wt) dxy    =  hsmparams->bound_correct_wt;
            if (dxy    < -hsmparams->bound_correct_wt) dxy    = -hsmparams->bound_correct_wt;
            if (dyy    >  hsmparams->bound_correct_wt) dyy    =  hsmparams->bound_correct_wt;
            if (dyy    < -hsmparams->bound_correct_wt) dyy    = -hsmparams->bound_correct_wt;

            /* Convergence tests */
            convergence_factor = std::abs(dx)>std::abs(dy)? std::abs(dx): std::abs(dy);
            convergence_factor *= convergence_factor;
            if (std::abs(dxx)>convergence_factor) convergence_factor = std::abs(dxx);
            if (std::abs(dxy)>convergence_factor) convergence_factor = std::abs(dxy);
            if (std::abs(dyy)>convergence_factor) convergence_factor = std::abs(dyy);
            convergence_factor = std::sqrt(convergence_factor);
            // Note: the line below used to not be commented out.  However, it was causing this
            // routine to fail to convergence in the case where the object is very flattened, because
            // of the division by shiftscale which is the semi-minor axis.  Moreover, since
            // shiftscale0 (on top) is the original guess for the object size, it led to an
            // unnatural dependence on the initial guess.
            //if (shiftscale<shiftscale0) convergence_factor *= shiftscale0/shiftscale;
            dbg<<"In find_ellipmom_2: "<<std::abs(dx)<<" "<<std::abs(dy)<<" "<<std::abs(dxx)<<" "<<std::abs(dyy)<<" "<<std::abs(dxy)<<" "<<shiftscale<<" "<<shiftscale0<<" "<<semi_a2<<" "<<semi_b2<<" "<<convergence_factor<<std::endl;

            /* Now update moments */
            x0 += dx * shiftscale;
            y0 += dy * shiftscale;
            Mxx += dxx * semi_b2;
            Mxy += dxy * semi_b2;
            Myy += dyy * semi_b2;

            /* If the moments have gotten too large, or the centroid is out of range,
             * report a failure */
            if (std::abs(Mxx)>hsmparams->max_amoment || std::abs(Mxy)>hsmparams->max_amoment
                || std::abs(Myy)>hsmparams->max_amoment
<<<<<<< HEAD
                || std::abs(x0-x00)>hsmparams->max_ashift 
                || std::abs(y0-y00)>hsmparams->max_ashift) {
=======
                || std::abs(x0-x00)>hsmparams->max_ashift || std::abs(y0-y00)>hsmparams->max_ashift) {
>>>>>>> 49b37393
                throw HSMError("Error: adaptive moment failed\n");
            }

            if (++num_iter > hsmparams->max_mom2_iter) {
                throw HSMError("Error: too many iterations in adaptive moments\n");
            }

            if (std::isnan(convergence_factor) || std::isnan(Mxx) || std::isnan(Myy)
                || std::isnan(Mxy) || std::isnan(x0) || std::isnan(y0)) {
                throw HSMError("Error: NaN in calculation of adaptive moments\n");
            }
        }

        /* Re-normalize rho4 */
        A = Amp;
        rho4 /= Amp;
    }

    /* fast_convolve_image_1
     *
     * *** CONVOLVES TWO IMAGES *** 
     *
     * The bounding boxes and masks from image1 and image2 are taken
     * into account; only unmasked pixels are set in the output.  Note
     * that this routine ADDS the convolution to the pre-existing image.
     *
     * Arguments:
     *   image1: 1st image to be convolved, ImageView format
     *   image2: 2nd image to be convolved, ImageView format
     * > image_out: output (convolved) image, ImageView format
     */

    template <typename T, typename U>
    void fast_convolve_image_1(
        ConstImageView<T> image1, ConstImageView<int> mask1, 
        ConstImageView<U> image2, ConstImageView<int> mask2, 
        ImageView<T> image_out, ConstImageView<int> mask_out)
    {
        long dim1x, dim1y, dim1o, dim1, dim2, dim3, dim4;
        double xr,xi,yr,yi;
        long i,i_conj,j,k,ii,ii_conj;
        long out_xmin, out_xmax, out_ymin, out_ymax, out_xref, out_yref;

        /* Determine array sizes:
         * dim1 = (linear) size of pixel grid used for FFT
         * dim2 = 2*dim1
         * dim3 = dim2*dim2
         * dim4 = 2*dim3
         */
        dim1x = image1.getXMax() - image1.getXMin() + image2.getXMax() - image2.getXMin() + 2;
        dim1y = image1.getYMax() - image1.getYMin() + image2.getYMax() - image2.getYMin() + 2;
        dim1o = (dim1x>dim1y)? dim1x: dim1y;
        dim1 = 1; while(dim1<dim1o) dim1 <<= 1; /* dim1 must be a power of two */
        dim2 = dim1 << 1;
        dim3 = dim2 * dim2;
        dim4 = dim3 << 1;

        /* Allocate & initialize memory */
        tmv::Matrix<double> m1(dim1,dim1,0.);
        tmv::Matrix<double> m2(dim1,dim1,0.);
        tmv::Matrix<double> mout(dim1,dim1,0.);
        tmv::Vector<double> Ax(dim4,0.);
        tmv::Vector<double> Bx(dim4,0.);

        /* Build input maps */
        for(int x=image1.getXMin();x<=image1.getXMax();x++)
            for(int y=image1.getYMin();y<=image1.getYMax();y++) 
                if (mask1(x,y)) 
                    m1(x-image1.getXMin(),y-image1.getYMin()) = image1(x,y);
        for(i=image2.getXMin();i<=image2.getXMax();i++)
            for(j=image2.getYMin();j<=image2.getYMax();j++)
                if (mask2(i,j)) 
                    m2(i-image2.getXMin(),j-image2.getYMin()) = image2(i,j);

        /* Build the arrays for FFT -
         * - put m1 and m2 into the real and imaginary parts of Bx, respectively. */
        for(i=0;i<dim1;i++) for(j=0;j<dim1;j++) {
            k=2*(dim2*i+j);
            Bx[k  ] = m1[i][j];
            Bx[k+1] = m2[i][j];
        }

        /* We've filled only part of Bx, the other locations are for
         * zero padding.  First we separate the real (m1) and imaginary (m2) parts of the FFT,
         * then multiply to get the convolution.
         */
        fourier_trans_1(Bx.ptr(),dim3,1);
        for(i=0;i<dim3;i++) {
            i_conj = i==0? 0: dim3-i;      /* part of FFT of B holding complex conjugate mode */
            ii      = 2*i;
            ii_conj = 2*i_conj;
            xr = 0.5 * (  Bx[ii  ] + Bx[ii_conj  ] );
            xi = 0.5 * (  Bx[ii+1] - Bx[ii_conj+1] );
            yr = 0.5 * (  Bx[ii+1] + Bx[ii_conj+1] );
            yi = 0.5 * ( -Bx[ii  ] + Bx[ii_conj  ] );
            Ax[ii  ] = xr*yr-xi*yi;      /* complex multiplication */
            Ax[ii+1] = xr*yi+xi*yr;
        }
        fourier_trans_1(Ax.ptr(),dim3,-1);   /* Reverse FFT Ax to get convolved image */
        for(i=0;i<dim1;i++)
            for(j=0;j<dim1;j++)
                mout[i][j] = Ax[2*(dim2*i+j)] / (double)dim3;

        /* Calculate the effective bounding box for the output image,
         * [out_xmin..out_xmax][out_ymin..out_ymax], and the offset between mout and
         * image_out, namely (out_xref,out_yref)
         */
        out_xmin = out_xref = image1.getXMin() + image2.getXMin();
        out_xmax =            image1.getXMax() + image2.getXMax();
        out_ymin = out_yref = image1.getYMin() + image2.getYMin();
        out_ymax =            image1.getYMax() + image2.getYMax();
        if (out_xmin<image_out.getXMin()) out_xmin = image_out.getXMin();
        if (out_xmax>image_out.getXMax()) out_xmax = image_out.getXMax();
        if (out_ymin<image_out.getYMin()) out_ymin = image_out.getYMin();
        if (out_ymax>image_out.getYMax()) out_ymax = image_out.getYMax();

        /* And now do the writing */
        for(i=out_xmin;i<=out_xmax;i++)
            for(j=out_ymin;j<=out_ymax;j++)
                if(mask_out(i,j))
                    image_out(i,j) += mout(i-out_xref,j-out_yref);

    }

    void matrix22_invert(double& a, double& b, double& c, double& d) 
    {

        double det,temp;

        det = a*d-b*c;
        b = -b; c = -c;
        temp = a; a = d; d = temp;
        a /= det; b /= det; c /= det; d /= det;
    }

    /* shearmult
     * *** COMPOSES TWO SHEARS ***
     *
     * Takes two shears and finds the effective shear on an initially circular object from
     * applying ea and then eb.  The "e"'s are in the ellipticity format of Bernstein &
     * Jarvis.
     *
     * Arguments:
     *   e1a: + component of 1st shear
     *   e1b: x component of 1st shear
     *   e2a: + component of 2nd shear
     *   e2b: x component of 2nd shear
     * > e1out: + component of total shear
     * > e2out: x component of total shear
     */

    void shearmult(double e1a, double e2a, double e1b, double e2b,
                   double& e1out, double& e2out) 
    {

        /* This is eq. 2-13 of Bernstein & Jarvis */
        /* Shear ea is applied, then eb -- it matters! */
        double dotp, factor;

        dotp = e1a*e1b + e2a*e2b;
        factor = (1.-std::sqrt(1-e1b*e1b-e2b*e2b)) / (e1b*e1b + e2b*e2b);
        e1out = (e1a + e1b + e2b*factor*(e2a*e1b - e1a*e2b))/(1+dotp);
        e2out = (e2a + e2b + e1b*factor*(e1a*e2b - e2a*e1b))/(1+dotp);
    }

    /* psf_corr_bj
     * *** CARRIES OUT BERNSTEIN & JARVIS A4 PSF CORRECTION ***
     *
     * This routine cleans up the PSF by shearing to the circular-PSF frame,
     * then applying the resolution factor, then un-shearing.
     *
     * Arguments:
     *   Tratio: trace ratio, (Mxx+Myy)(psf)/(Mxx+Myy)(measured)
     *   e1p: + ellipticity of PSF
     *   e2p: x ellipticity of PSF
     *   a4p: radial 4th moment of PSF
     *   e1o: + ellipticity of galaxy (measured)
     *   e2o: x ellipticity of galaxy (measured)
     *   a4o: radial 4th moment of galaxy (measured)
     * > e1: output ellipticity
     * > e2: output ellipticity
     */

    void psf_corr_bj(
        double Tratio, double e1p, double e2p, double a4p, double e1o,
        double e2o, double a4o, double& e1, double& e2) 
    {

        double e1red, e2red; /* ellipticities reduced to circular PSF */
        double sig2ratio;
        double coshetap, coshetao;
        double R;

        /* Take us to sig2ratio = sigma2(P)/sigma2(O) since this is shear-invariant */
        coshetap = 1./std::sqrt(1-e1p*e1p-e2p*e2p);
        coshetao = 1./std::sqrt(1-e1o*e1o-e2o*e2o);
        sig2ratio = Tratio * coshetao/coshetap; /* since sigma2 = T / cosh eta */

        shearmult(e1o,e2o,-e1p,-e2p,e1red,e2red);

        /* compute resolution factor and un-dilute */
        coshetao = 1./std::sqrt(1-e1red*e1red-e2red*e2red);
        R = 1. - sig2ratio * (1-a4p)/(1+a4p) * (1+a4o)/(1-a4o) / coshetao;

        e1red /= R;
        e2red /= R;

        shearmult(e1red,e2red,e1p,e2p,e1,e2);
    }

    /* psf_corr_linear
     * *** CARRIES OUT HIRATA & SELJAK LINEAR PSF CORRECTION ***
     *
     * This routine cleans up the PSF by shearing to the circular-PSF frame,
     * then applying the resolution factor, then un-shearing.
     *
     * Arguments:
     *   Tratio: trace ratio, (Mxx+Myy)(psf)/(Mxx+Myy)(measured)
     *   e1p: + ellipticity of PSF
     *   e2p: x ellipticity of PSF
     *   a4p: radial 4th moment of PSF
     *   e1o: + ellipticity of galaxy (measured)
     *   e2o: x ellipticity of galaxy (measured)
     *   a4o: radial 4th moment of galaxy (measured)
     * > e1: output ellipticity
     * > e2: output ellipticity
     */

    void psf_corr_linear(
        double Tratio, double e1p, double e2p, double a4p, double e1o,
        double e2o, double a4o, double& e1, double& e2) 
    {

        double e1red, e2red; /* ellipticities reduced to circular PSF */
        double sig2ratio;
        double coshetap, coshetao;
        double e,eta,a2,b2,A,B;
        double R;
        double a4i;
        double ca4i,ca4p;
        double deltaeta,deltamu;
        //double etai;
        double Ti,Tp;
        double EI;

        /* Take us to sig2ratio = sigma2(P)/sigma2(O) since this is shear-invariant */
        coshetap = 1./std::sqrt(1-e1p*e1p-e2p*e2p);
        coshetao = 1./std::sqrt(1-e1o*e1o-e2o*e2o);
        sig2ratio = Tratio * coshetao/coshetap; /* since sigma2 = T / cosh eta */

        shearmult(e1o,e2o,-e1p,-e2p,e1red,e2red);

        /* compute resolution factor and un-dilute */
        e = std::sqrt(e1red*e1red+e2red*e2red);
        eta = atanh(e);
        a2 = std::exp(-eta)*sig2ratio; /* fraction of major axis variance from PSF */
        b2 = std::exp(eta)*sig2ratio; /* fraction of minor axis variance from PSF */
        A = 1-a2; B = 1-b2; /* fractions from intrinsic image */
        ca4p = 0.375*(a2*a2+b2*b2)+0.25*a2*b2;
        ca4i = 0.375*(A*A+B*B)+0.25*A*B;
        a4i = (a4o - ca4p*a4p) / ca4i;
        Ti = (A-B) * (-2+1.5*(A+B));
        Tp = (a2-b2) * (-2+1.5*(a2+b2));
        deltaeta = Ti * a4i + Tp * a4p;

        /* 4th moment correction for R: must find etai */
        EI = std::sqrt(e1red*e1red + e2red*e2red);
        // TODO: etai was set, but not used.
        // Is this a bug?  Or just a legacy of an old calculation?
        //etai = 0.5 * log( (1./a2-1) / (1./b2-1) ); 
        coshetao = 1./std::sqrt(1-e1red*e1red-e2red*e2red);
        deltamu = (-1.5*A*A - A*B - 1.5*B*B +2*(A+B)) * a4i
            + (-1.5*a2*a2 - a2*b2 - 1.5*b2*b2 + 2*(a2+b2))*a4p;
        deltamu *= 0.5;
        deltaeta *= -1.0;
        R = ( 1 - 2*deltamu - deltaeta*EI - sig2ratio/coshetao ) /
            ( -deltaeta/EI + 1-2*deltamu ) ;

        e1red /= R;
        e2red /= R;

        shearmult(e1red,e2red,e1p,e2p,e1,e2);
    }

    /* psf_corr_ksb_1
     * *** COMPUTES KSB PSF CORRECTION ***
     *
     * Uses the galaxy and PSF images to compute an estimator for the shear (e1,e2)
     * using the method of Kaiser, Squires, and Broadhurst (1995), updated
     * to include the anisotropic PSF correction of Luppino and Kaiser (1997).
     *
     * Arguments:
     *   gal_image: image of measured galaxy (ImageView format)
     *   PSF: PSF map (ImageView format)
     * > e1: + shear estimator, PSF-corrected
     * > e2: x shear estimator, PSF-corrected
     * > responsivity: shear responsivity of estimator
     * > R: resolution factor
     *   flags: processing flags (NOT IMPLEMENTED)
     * > x0_gal: galaxy center (x coordinate) -- input initial guess
     * > y0_gal: galaxy center (y coordinate) -- input initial guess
     * > sig_gal: galaxy radius (pixels) -- input initial guess
     * > flux_gal: galaxy flux (counts)
     * > x0_psf: PSF center (x coordinate) -- input initial guess
     * > y0_psf: PSF center (y coordinate) -- input initial guess
     * > sig_psf: PSF radius (pixels) -- input initial guess
     */

    template <typename T, typename U>
    unsigned int psf_corr_ksb_1(
        ConstImageView<T> gal_image, ConstImageView<int> gal_mask,
        ConstImageView<U> PSF_image, ConstImageView<int> PSF_mask,
        double& e1, double& e2,
        double& responsivity, double& R, unsigned long flags, double& x0_gal, double& y0_gal,
        double& sig_gal, double& flux_gal, double& x0_psf, double& y0_psf, double& sig_psf,
        boost::shared_ptr<HSMParams> hsmparams) 
    {

        unsigned int status = 0;
        int num_iter;
        double oT,oeQ,oeU,oegQ,oegU,opgQQ,opgQU,opgUQ,opgUU,oesQ,oesU,opsQQ,opsQU,opsUQ,opsUU;
        double pT,peQ,peU,pegQ,pegU,ppgQQ,ppgQU,ppgUQ,ppgUU,pesQ,pesU,ppsQQ,ppsQU,ppsUQ,ppsUU;
        double gQ,gU;
        double eQ,eU;
        double PQQ,PQU,PUQ,PUU;
        double x0, y0, sigma0;
        double I00,I20r,I20i,I11,I40r,I40i,I31r,I31i,I22;
        double P00,P20r,P20i,P11,P40r,P40i,P31r,P31i,P22;

        /* Initialize -- if we don't set the outputs, they will be reported
         * as failures.
         */
        e1 = e2 = R = hsmparams->failed_moments;

        tmv::Matrix<double> moments(hsmparams->ksb_moments_max+1,hsmparams->ksb_moments_max+1);
        tmv::Matrix<double> psfmoms(hsmparams->ksb_moments_max+1,hsmparams->ksb_moments_max+1);

        /* Determine the adaptive variance of the measured galaxy */
        x0 = x0_gal;
        y0 = y0_gal;
        sigma0 = sig_gal;
        find_mom_2(gal_image, gal_mask, moments, hsmparams->ksb_moments_max, x0_gal, y0_gal, sig_gal,
                   1.0e-6, num_iter, hsmparams);
        if (num_iter == hsmparams->num_iter_default) {
            status |= 0x0002; /* Report convergence failure */
            x0_gal = x0;
            y0_gal = y0;
            sig_gal = sigma0;
            find_mom_1(gal_image, gal_mask, moments, hsmparams->ksb_moments_max, x0, y0, sigma0);
        }
        flux_gal = 3.544907701811 * sig_gal * moments(0,0);

        /* Determine the centroid of the PSF */
        x0 = x0_psf;
        y0 = y0_psf;
        sigma0 = sig_psf;
        find_mom_2(PSF_image, PSF_mask, psfmoms, hsmparams->ksb_moments_max, x0_psf, y0_psf, sig_psf,
                   1.0e-6, num_iter, hsmparams);
        if (num_iter == hsmparams->num_iter_default) {
            status |= 0x0001; /* Report convergence failure */
            x0_psf = x0;
            y0_psf = y0;
            sig_psf = sigma0;
        }

        /* ... but we want the moments with the galaxy weight fcn */
        find_mom_1(PSF_image, PSF_mask, psfmoms, hsmparams->ksb_moments_max, x0_psf, y0_psf, sig_gal);

        /* Get resolution factor */
        R = 1. - (sig_psf*sig_psf)/(sig_gal*sig_gal);

        /* Now we convert from the rectangular |nx,ny> basis into the polar
         * (nl,nr) basis.  The conversion is:
         *
         * zeroeth order
         * (0,0) = |0,0>
         *
         * second order
         * (2,0) = 1/2 * [ |2,0> - |0,2> ] + i/sqrt2 * |1,1>
         * (1,1) = 1/sqrt2 * [ |2,0> + |0,2> ]
         *
         * fourth order
         * (4,0) = 1/4 * [|4,0>+|0,4>] - sqrt(3/8) * |2,2> + i/2 * [|3,1>-|1,3>]
         * (3,1) = 1/2 * [|4,0>-|0,4>] + i/2 * [|3,1>+|1,3>]
         * (2,2) = sqrt(3/8) [|4,0>+|0,4>] + 1/2 * |2,2>
         */
        P00  = psfmoms(0,0);
        P20r = 0.5 * (psfmoms(2,0) - psfmoms(0,2));
        P20i = 0.7071067811865 * psfmoms(1,1);
        P11  = 0.7071067811865 * (psfmoms(2,0) + psfmoms(0,2));
        P40r = 0.25 * (psfmoms(4,0) + psfmoms(0,4)) - 0.6123724356958 * psfmoms(2,2);
        P40i = 0.5 * (psfmoms(3,1)-psfmoms(1,3));
        P31r = 0.5 * (psfmoms(4,0)-psfmoms(0,4));
        P31i = 0.5 * (psfmoms(3,1)+psfmoms(1,3));
        P22  = 0.6123724356958 * (psfmoms(4,0)+psfmoms(0,4)) + 0.5 * psfmoms(2,2);

        I00  = moments(0,0);
        I20r = 0.5 * (moments(2,0) - moments(0,2));
        I20i = 0.7071067811865 * moments(1,1);
        I11  = 0.7071067811865 * (moments(2,0) + moments(0,2));
        I40r = 0.25 * (moments(4,0) + moments(0,4)) - 0.6123724356958 * moments(2,2);
        I40i = 0.5 * (moments(3,1)-moments(1,3));
        I31r = 0.5 * (moments(4,0)-moments(0,4));
        I31i = 0.5 * (moments(3,1)+moments(1,3));
        I22  = 0.6123724356958 * (moments(4,0)+moments(0,4)) + 0.5 * moments(2,2);

        /* and from this we get all of KSB's quantities.  Their Greek letters have index values
         * here of Q or U.  The "shear" and "smear" tensors are denoted with "g" and "s"
         * respectively.  We'll do the object first.  WARNING: Hirata&Seljak (2003) Appendix C
         * has a complex-conjugation error in all the formulas.
         */
        oT = I00 + I11;

        oeQ = 1.414213562373 * I20r / oT;
        oeU = 1.414213562373 * I20i / oT;

        oegQ = (-1.414213562373*I20r - 2.449489742783*I31r)/oT;
        oegU = (-1.414213562373*I20i - 2.449489742783*I31i)/oT;

        opgQQ = -oeQ*oegQ - 2.449489742783*I40r/oT + 2-(I00 + 2*I11 + I22)/oT;
        opgQU = -oeQ*oegU - 2.449489742783*I40i/oT;
        opgUQ = -oeU*oegQ - 2.449489742783*I40i/oT;
        opgUU = -oeU*oegU + 2.449489742783*I40r/oT + 2-(I00 + 2*I11 + I22)/oT;

        oesQ = (-1.414213562373*I20r + 2.449489742783*I31r ) / (4*oT);
        oesU = (-1.414213562373*I20i + 2.449489742783*I31i ) / (4*oT);

        opsQQ = -oeQ*oesQ + 2.449489742783*I40r / (4*oT) + (I00 - 2*I11 + I22) / (2*oT);
        opsQU = -oeQ*oesU + 2.449489742783*I40i / (4*oT);
        opsUQ = -oeU*oesQ + 2.449489742783*I40i / (4*oT);
        opsUU = -oeU*oesU - 2.449489742783*I40r / (4*oT) + (I00 - 2*I11 + I22) / (2*oT);

        /* Now the PSF */
        pT = P00 + P11;

        peQ = 1.414213562373 * P20r / pT;
        peU = 1.414213562373 * P20i / pT;

        pegQ = (-1.414213562373*P20r - 2.449489742783*P31r)/pT;
        pegU = (-1.414213562373*P20i - 2.449489742783*P31i)/pT;

        ppgQQ = -peQ*pegQ - 2.449489742783*P40r/pT + 2-(P00 + 2*P11 + P22)/pT;
        ppgQU = -peQ*pegU - 2.449489742783*P40i/pT;
        ppgUQ = -peU*pegQ - 2.449489742783*P40i/pT;
        ppgUU = -peU*pegU + 2.449489742783*P40r/pT + 2-(P00 + 2*P11 + P22)/pT;

        pesQ = (-1.414213562373*P20r + 2.449489742783*P31r ) / (4*pT);
        pesU = (-1.414213562373*P20i + 2.449489742783*P31i ) / (4*pT);

        ppsQQ = -peQ*pesQ + 2.449489742783*P40r / (4*pT) + (P00 - 2*P11 + P22) / (2*pT);
        ppsQU = -peQ*pesU + 2.449489742783*P40i / (4*pT);
        ppsUQ = -peU*pesQ + 2.449489742783*P40i / (4*pT);
        ppsUU = -peU*pesU - 2.449489742783*P40r / (4*pT) + (P00 - 2*P11 + P22) / (2*pT);

        /* Let's invert the PSF smear responsivity matrix */
        matrix22_invert(ppsQQ,ppsQU,ppsUQ,ppsUU);

        /* We've got these, let's find g (KSB's "p") and do the smear correction */
        gQ = (ppsQQ*peQ+ppsQU*peU);
        gU = (ppsUQ*peQ+ppsUU*peU);
        eQ = oeQ - opsQQ*gQ - opsQU*gU;
        eU = oeU - opsUQ*gQ - opsUU*gU;

        /* Now compute and invert P = opg - ops*ppg*pps^-1 */
        PQQ = opgQQ - opsQQ*ppgQQ*ppsQQ - opsQQ*ppgQU*ppsUQ -
            opsQU*ppgUQ*ppsQQ - opsQU*ppgUU*ppsUQ;
        PQU = opgQU - opsQQ*ppgQQ*ppsQU - opsQQ*ppgQU*ppsUU -
            opsQU*ppgUQ*ppsQU - opsQU*ppgUU*ppsUU;
        PUQ = opgUQ - opsUQ*ppgQQ*ppsQQ - opsUQ*ppgQU*ppsUQ -
            opsUU*ppgUQ*ppsQQ - opsUU*ppgUU*ppsUQ;
        PUU = opgUU - opsUQ*ppgQQ*ppsQU - opsUQ*ppgQU*ppsUU -
            opsUU*ppgUQ*ppsQU - opsUU*ppgUU*ppsUU;

        matrix22_invert(PQQ,PQU,PUQ,PUU);

        /* This finally gives us a shear. */
        e1 = PQQ*eQ + PQU*eU;
        e2 = PUQ*eQ + PUU*eU;
        responsivity = 1.;

        return status;
    }

    /* psf_corr_regauss
     * *** COMPUTES RE-GAUSSIANIZATION PSF CORRECTION ***
     *
     * Takes in galaxy and PSF images and computes a PSF-corrected ellipticity (e1,e2)
     * using the re-Gaussianization method of Hirata & Seljak (2003).  The
     * ellipticity computed corresponds to Bernstein & Jarvis (2002) definition.
     *
     * flags:
     *   0x00000001: recompute galaxy flux by summing unmasked pixels
     *   0x00000002: recompute galaxy flux from Gaussian-quartic fit (overrides 0x00000001)
     *   0x00000004: cut off Gaussian approximator at hsmparams->nsig_rg sigma (saves computation time in
     *               the convolution step)
     *   0x00000008: cut off PSF residual at hsmparams->nsig_rg2 sigma (saves computation time in
     *               the convolution step)
     *
     * Arguments:
     *   gal_image: image of the galaxy as measured (i.e. not deconvolved)
     *   PSF: image of point spread function
     * > e1: + ellipticity
     * > e2: x ellipticity
     * > R: effective resolution factor (0 = unresolved, 1 = well resolved)
     *   flags: controls options for shear measurement
     * > x0_gal: guess for galaxy centroid (x) [replaced with best value]
     * > y0_gal: guess for galaxy centroid (y) [replaced with best value]
     * > sig_gal: guess for galaxy sigma [replaced with best value]
     * > x0_psf: guess for PSF centroid (x) [replaced with best value]
     * > y0_psf: guess for PSF centroid (y) [replaced with best value]
     * > sig_psf: guess for PSF sigma [replaced with best value]
     * > flux_gal: total flux of galaxy
     *
     * Returns: status of shear measurement. (0 = completely successful)
     *   The status integer is bit-encoded:
     *   0x0001 = PSF adaptive moment failure to converge
     *   0x0002 = galaxy adaptive moment failure to converge
     *   0x0004 = galaxy smaller than PSF
     *   0x0008 = adaptive measurement of re-Gaussianized image failed to converge
     */

    template <typename T, typename U>
    unsigned int psf_corr_regauss(
        ConstImageView<T> gal_image, ConstImageView<int> gal_mask,
        ConstImageView<U> PSF_image, ConstImageView<int> PSF_mask,
        double& e1, double& e2, double& R, unsigned long flags, double& x0_gal,
        double& y0_gal, double& sig_gal, double& x0_psf, double& y0_psf,
        double& sig_psf, double& flux_gal, boost::shared_ptr<HSMParams> hsmparams) 
    {
        int num_iter;
        unsigned int status = 0;
        double A_g, Mxxpsf, Mxypsf, Myypsf, rho4psf, flux_psf, sum;
        double A_I, Mxxgal, Mxygal, Myygal, rho4gal;
        double Minvpsf_xx, Minvpsf_xy, Minvpsf_yy, detM, center_amp_psf;
        double dx, dy;
        double a2, b2, two_phi;
        double x0_old=0., y0_old=0., Mfxx, Mfxy, Mfyy, detMf, Minvf_xx, Minvf_xy, Minvf_yy;
        double Tpsf, e1psf, e2psf;
        double Tgal, e1gal, e2gal;
        long fgauss_xmin, fgauss_xmax, fgauss_ymin, fgauss_ymax;
        double fgauss_xctr, fgauss_yctr, fgauss_xsig, fgauss_ysig;

        /* Initialize -- if we don't set the outputs, they will be reported
         * as failures.
         */
        e1 = e2 = R = hsmparams->failed_moments;

        /* Get the PSF flux */
        flux_psf = 0;
        for(int y=PSF_image.getYMin();y<=PSF_image.getYMax();y++)
            for(int x=PSF_image.getXMin();x<=PSF_image.getXMax();x++)
                if (PSF_mask(x,y))
                    flux_psf += PSF_image(x,y);

        /* Recompute the galaxy flux only if the relevant flag is set */
        if (flags & 0x00000001) {
            flux_gal = 0;
            for(int y=gal_image.getYMin();y<=gal_image.getYMax();y++)
                for(int x=gal_image.getXMin();x<=gal_image.getXMax();x++)
                    if (gal_mask(x,y)) 
                        flux_gal += gal_image(x,y);
        }

        /* Get the elliptical adaptive moments of PSF */
        Mxxpsf = Myypsf = sig_psf * sig_psf;
        Mxypsf = 0.;
        find_ellipmom_2(PSF_image, PSF_mask, A_g, x0_psf, y0_psf, Mxxpsf, Mxypsf, Myypsf, rho4psf,
                        1.0e-6, num_iter, hsmparams);

        if (num_iter == hsmparams->num_iter_default) {
            x0_psf = x0_old;
            y0_psf = y0_old;
            status |= 0x0001;
        }

        /* Get the elliptical adaptive moments of galaxy */
        Mxxgal = Myygal = sig_gal * sig_gal;
        Mxygal = 0.;
        find_ellipmom_2(gal_image, gal_mask, A_I, x0_gal, y0_gal, Mxxgal, Mxygal, Myygal, rho4gal,
                        1.0e-6, num_iter, hsmparams);

        if (num_iter == hsmparams->num_iter_default) {
            x0_gal = x0_old;
            y0_gal = y0_old;
            status |= 0x0002;
        }

        /* If the flags tell us to, we reset the galaxy flux estimate */
        if (flags & 0x00000002) {
            flux_gal = rho4gal * A_I;
        }

        /* Compute approximate deconvolved moments (i.e. without non-Gaussianity correction).
         * We also test this matrix for positive definiteness.
         */
        Mfxx = Mxxgal - Mxxpsf;
        Mfxy = Mxygal - Mxypsf;
        Mfyy = Myygal - Myypsf;
        detMf = Mfxx * Mfyy - Mfxy * Mfxy;
        if (hsmparams->regauss_too_small == 0) {
            if (Mfxx<=0 || Mfyy<=0 || detMf<=0) status |= 0x0004;
        } else {

            /* Compute the semimajor and semiminor axes of Mf and the position angle */
            two_phi = std::atan2(2*Mfxy, Mfxx-Mfyy);
            a2 = 0.5 * ( Mfxx+Mfyy + (Mfxx-Mfyy)*std::cos(two_phi) ) + Mfxy*std::sin(two_phi);
            b2 = Mfxx + Mfyy - a2;

            /* Now impose restrictions to ensure this doesn't blow up */
            if (a2<=0.25) a2=0.25;
            if (b2<=0.25) b2=0.25;

            /* Convert back to Mf matrix */
            Mfxx = 0.5 * ( a2+b2 + (a2-b2)*std::cos(two_phi) );
            Mfyy = 0.5 * ( a2+b2 - (a2-b2)*std::cos(two_phi) );
            Mfxy = 0.5 * (a2-b2) * std::sin(two_phi);
            detMf = Mfxx*Mfyy - Mfxy*Mfxy;
        }

        /* Test to see if anything has gone wrong -- if so, complain! */
        if (status) return (status);

        /* We also need the Gaussian de-convolved fit.  First get bounding box */
        fgauss_xmin = gal_image.getXMin() - PSF_image.getXMax();
        fgauss_xmax = gal_image.getXMax() - PSF_image.getXMin();
        fgauss_ymin = gal_image.getYMin() - PSF_image.getYMax();
        fgauss_ymax = gal_image.getYMax() - PSF_image.getYMin();
        fgauss_xctr = x0_gal - x0_psf;
        fgauss_yctr = y0_gal - y0_psf;
        fgauss_xsig = std::sqrt(Mfxx>1? Mfxx: 1);
        fgauss_ysig = std::sqrt(Mfyy>1? Mfyy: 1);

        /* Shrink if the box extends beyond hsmparams->nsig_rg sigma range */
        if (flags & 0x00000004) {
            if (fgauss_xmin < fgauss_xctr - hsmparams->nsig_rg*fgauss_xsig)
                fgauss_xmin = (long) std::floor(fgauss_xctr - hsmparams->nsig_rg*fgauss_xsig);
            if (fgauss_xmax > fgauss_xctr + hsmparams->nsig_rg*fgauss_xsig)
                fgauss_xmax = (long) std::ceil (fgauss_xctr + hsmparams->nsig_rg*fgauss_xsig);
            if (fgauss_ymin < fgauss_yctr - hsmparams->nsig_rg*fgauss_ysig)
                fgauss_ymin = (long) std::floor(fgauss_yctr - hsmparams->nsig_rg*fgauss_ysig);
            if (fgauss_ymax > fgauss_yctr + hsmparams->nsig_rg*fgauss_ysig)
                fgauss_ymax = (long) std::ceil (fgauss_yctr + hsmparams->nsig_rg*fgauss_ysig);
        }
        Minvf_xx =  Mfyy/detMf;
        Minvf_xy = -Mfxy/detMf;
        Minvf_yy =  Mfxx/detMf;
        sum = 0.;
        Bounds<int> fgauss_bounds(fgauss_xmin, fgauss_xmax, fgauss_ymin, fgauss_ymax);
        Image<double> fgauss(fgauss_bounds);
        for(int y=fgauss.getYMin();y<=fgauss.getYMax();y++) {
            for(int x=fgauss.getXMin();x<=fgauss.getXMax();x++) {
                dx = x - x0_gal + x0_psf;
                dy = y - y0_gal + y0_psf;
                sum += fgauss(x,y) =
                    std::exp (-0.5 * ( Minvf_xx*dx*dx + Minvf_yy*dy*dy ) - Minvf_xy*dx*dy);
            }
        }

        /* Properly normalize fgauss */
        fgauss *= flux_gal/(sum*flux_psf);
        Image<int> fgauss_mask(fgauss_bounds);
        fgauss_mask.fill(1);
        ConstImageView<int> fgauss_mask_view = fgauss_mask.view();

        /* Figure out the size of the bounding box for the PSF residual.
         * We don't necessarily need the whole PSF,
         * just the part that will affect regions inside the hsmparams->nsig_rg2 sigma ellipse 
         * of the Intensity.
         */
        Bounds<int> pbounds = PSF_image.getBounds();
        if (flags & 0x00000008) {
            int pxmin = (int) std::floor(
                x0_psf - hsmparams->nsig_rg2*std::sqrt(Mxxgal) - hsmparams->nsig_rg*fgauss_xsig );
            int pxmax = (int) std::ceil (
                x0_psf + hsmparams->nsig_rg2*std::sqrt(Mxxgal) + hsmparams->nsig_rg*fgauss_xsig );
            int pymin = (int) std::floor(
                y0_psf - hsmparams->nsig_rg2*std::sqrt(Myygal) - hsmparams->nsig_rg*fgauss_ysig );
            int pymax = (int) std::ceil (
                y0_psf + hsmparams->nsig_rg2*std::sqrt(Myygal) + hsmparams->nsig_rg*fgauss_ysig );
            if (PSF_image.getXMin() >= pxmin) pxmin = PSF_image.getXMin();
            if (PSF_image.getXMax() <= pxmax) pxmax = PSF_image.getXMax();
            if (PSF_image.getYMin() >= pymin) pymin = PSF_image.getYMin();
            if (PSF_image.getYMax() <= pymax) pymax = PSF_image.getYMax();
            pbounds = Bounds<int>(pxmin,pxmax,pymin,pymax);
        }

        /* Now let's compute the residual from the PSF fit.  This is called
         * - epsilon in Hirata & Seljak.
         */
        Image<double> PSF_resid(pbounds);
        detM = Mxxpsf * Myypsf - Mxypsf * Mxypsf;
        Minvpsf_xx =  Myypsf/detM;
        Minvpsf_xy = -Mxypsf/detM;
        Minvpsf_yy =  Mxxpsf/detM;
        center_amp_psf = flux_psf / (2.*M_PI * std::sqrt(detM));
        for(int y=pbounds.getYMin();y<=pbounds.getYMax();y++) {
            for(int x=pbounds.getXMin();x<=pbounds.getXMax();x++) {
                dx = x - x0_psf;
                dy = y - y0_psf;

                if (PSF_mask(x,y))
                    PSF_resid(x,y) = -PSF_image(x,y) + center_amp_psf * 
                        std::exp (-0.5 * ( Minvpsf_xx*dx*dx + Minvpsf_yy*dy*dy ) - Minvpsf_xy*dx*dy);
            }
        }

        /* Now compute the re-Gaussianized galaxy image */
        Image<double> Iprime = gal_image;
        ConstImageView<double> fgauss_view = fgauss.view();
        ConstImageView<double> PSF_resid_view = PSF_resid.view();
        ImageView<double> Iprime_view = Iprime.view();
        ConstImageView<double> Iprime_cview = Iprime_view;
        fast_convolve_image_1(fgauss_view, fgauss_mask_view, PSF_resid_view, PSF_mask,
                              Iprime_view, gal_mask);

        /* Now that Iprime is constructed, we measure it */
        find_ellipmom_2(Iprime_cview, gal_mask, A_I, x0_gal, y0_gal, Mxxgal, Mxygal, Myygal,
                        rho4gal, 1.0e-6, num_iter, hsmparams);
        if (num_iter == hsmparams->num_iter_default) {
            x0_gal = x0_old;
            y0_gal = y0_old;
            status |= 0x0008;
        }
        if (Mxxgal<=0 || Myygal<=0 || Mxxgal*Myygal<=Mxygal*Mxygal ) {
            throw HSMError("Error: non positive definite adaptive moments.\n");
        }
        sig_gal = std::pow( Mxxgal*Myygal - Mxygal*Mxygal, 0.25);

        /* And do the PSF correction */
        Tgal  = Mxxgal + Myygal;
        e1gal = (Mxxgal - Myygal) / Tgal;
        e2gal = 2 *Mxygal / Tgal;
        Tpsf  = Mxxpsf + Myypsf;
        e1psf = (Mxxpsf - Myypsf) / Tpsf;
        e2psf = 2 * Mxypsf / Tpsf;

        psf_corr_bj(Tpsf/Tgal, e1psf, e2psf, 0., e1gal, e2gal, 0.5*rho4gal-1., e1, e2); 
        /* Use 0 for radial 4th moment of PSF because it's been * re-Gaussianized.  */

        R = 1. - Tpsf/Tgal;

        return status;
    }

    /* general_shear_estimator
     * *** WRAPPER FOR SHEAR ESTIMATION ROUTINES ***
     *
     * Arguments:
     *   gal_image: measured image of galaxy
     *   PSF: estimated PSF map
     *   gal_data: galaxy data
     *   PSF_data: PSF data
     *   shear_est: which shear estimator to use
     *   flags: any flags for the shear estimator
     *
     * Returns: status from shear measurement:
     *   0      = completely successful
     *   0x8000 = couldn't figure out which estimator you wanted to use
     *
     * For BJ and LINEAR methods, returns 1 if measurement fails.
     */

    template <typename T, typename U>
    unsigned int general_shear_estimator(
        ConstImageView<T> gal_image, ConstImageView<int> gal_mask,
        ConstImageView<U> PSF_image, ConstImageView<int> PSF_mask,
        ObjectData& gal_data, ObjectData& PSF_data, const std::string& shear_est,
        unsigned long flags, boost::shared_ptr<HSMParams> hsmparams) 
    {
        unsigned int status = 0;
        int num_iter;
        double x0, y0, R;
        double A_gal, Mxx_gal, Mxy_gal, Myy_gal, rho4_gal;
        double A_psf, Mxx_psf, Mxy_psf, Myy_psf, rho4_psf;

        if (shear_est == "BJ" || shear_est == "LINEAR") {
            /* Bernstein & Jarvis and linear estimator */

            /* Measure the PSF */
            x0 = PSF_data.x0;
            y0 = PSF_data.y0;
            Mxx_psf = Myy_psf = PSF_data.sigma * PSF_data.sigma; Mxy_psf = 0.;
            find_ellipmom_2(PSF_image, PSF_mask, A_psf, x0, y0, Mxx_psf, Mxy_psf, Myy_psf,
                            rho4_psf, 1.0e-6, num_iter, hsmparams);
            if (num_iter == hsmparams->num_iter_default) {
                return 1;
            } else {
                PSF_data.x0 = x0;
                PSF_data.y0 = y0;
                PSF_data.sigma = std::pow( Mxx_psf * Myy_psf - Mxy_psf * Mxy_psf, 0.25);
            }

            /* Measure the galaxy */
            x0 = gal_data.x0;
            y0 = gal_data.y0;
            Mxx_gal = Myy_gal = gal_data.sigma * gal_data.sigma; Mxy_gal = 0.;
            find_ellipmom_2(gal_image, gal_mask, A_gal, x0, y0, Mxx_gal, Mxy_gal,
                            Myy_gal, rho4_gal, 1.0e-6, num_iter, hsmparams);
            if (num_iter == hsmparams->num_iter_default) {
                return 1;
            } else {
                gal_data.x0 = x0;
                gal_data.y0 = y0;
                gal_data.sigma = std::pow( Mxx_gal * Myy_gal - Mxy_gal * Mxy_gal, 0.25);
                gal_data.flux = 2.0 * A_gal;
            }

            /* Perform PSF correction */
            R = 1. - (Mxx_psf+Myy_psf)/(Mxx_gal+Myy_gal);
            if (shear_est == "BJ") {
                psf_corr_bj( 1.-R, (Mxx_psf-Myy_psf)/(Mxx_psf+Myy_psf),
                             2*Mxy_psf/(Mxx_psf+Myy_psf), 0.5*rho4_psf-1.,
                             (Mxx_gal-Myy_gal)/(Mxx_gal+Myy_gal),
                             2*Mxy_gal/(Mxx_gal+Myy_gal), 0.5*rho4_gal-1.,
                             gal_data.e1, gal_data.e2 );
            } else {
                psf_corr_linear( 1.-R, (Mxx_psf-Myy_psf)/(Mxx_psf+Myy_psf),
                                 2*Mxy_psf/(Mxx_psf+Myy_psf), 0.5*rho4_psf-1.,
                                 (Mxx_gal-Myy_gal)/(Mxx_gal+Myy_gal),
                                 2*Mxy_gal/(Mxx_gal+Myy_gal), 0.5*rho4_gal-1.,
                                 gal_data.e1, gal_data.e2 );
            }
            gal_data.meas_type = 'e';
            gal_data.responsivity = 1.;
        } else if (shear_est == "KSB") {

            status = psf_corr_ksb_1(
                gal_image, gal_mask, PSF_image, PSF_mask, gal_data.e1, gal_data.e2,
                gal_data.responsivity, R, flags, gal_data.x0, gal_data.y0,
                gal_data.sigma, gal_data.flux, PSF_data.x0, PSF_data.y0,
                PSF_data.sigma, hsmparams );
            gal_data.meas_type = 'g';

        } else if (shear_est == "REGAUSS") {

            status = psf_corr_regauss(
                gal_image, gal_mask, PSF_image, PSF_mask, gal_data.e1, gal_data.e2, R,
                flags, gal_data.x0, gal_data.y0, gal_data.sigma, PSF_data.x0,
                PSF_data.y0, PSF_data.sigma, gal_data.flux, hsmparams );
            gal_data.meas_type = 'e';
            gal_data.responsivity = 1.;

        } else {
            return 0x4000;
        }

        /* Report resolution factor and return */
        gal_data.resolution = R;
        return status;
    }

    // instantiate template classes for expected types
    template CppHSMShapeData EstimateShearHSMView(
        const ImageView<float>& gal_image, const ImageView<float>& PSF_image,
        const ImageView<int>& gal_mask_image,
<<<<<<< HEAD
        float sky_var, const char* shear_est, unsigned long flags, double guess_sig_gal,
=======
        float sky_var, const char* shear_est, const std::string& recompute_flux, double guess_sig_gal,
>>>>>>> 49b37393
        double guess_sig_PSF, double precision, double guess_x_centroid, double guess_y_centroid,
        boost::shared_ptr<HSMParams> hsmparams);
    template CppHSMShapeData EstimateShearHSMView(
        const ImageView<double>& gal_image, const ImageView<double>& PSF_image,
        const ImageView<int>& gal_mask_image,
<<<<<<< HEAD
        float sky_var, const char* shear_est, unsigned long flags, double guess_sig_gal,
=======
        float sky_var, const char* shear_est, const std::string& recompute_flux, double guess_sig_gal,
>>>>>>> 49b37393
        double guess_sig_PSF, double precision, double guess_x_centroid, double guess_y_centroid,
        boost::shared_ptr<HSMParams> hsmparams);
    template CppHSMShapeData EstimateShearHSMView(
        const ImageView<float>& gal_image, const ImageView<double>& PSF_image,
        const ImageView<int>& gal_mask_image,
<<<<<<< HEAD
        float sky_var, const char* shear_est, unsigned long flags, double guess_sig_gal,
=======
        float sky_var, const char* shear_est, const std::string& recompute_flux, double guess_sig_gal,
>>>>>>> 49b37393
        double guess_sig_PSF, double precision, double guess_x_centroid, double guess_y_centroid,
        boost::shared_ptr<HSMParams> hsmparams);
    template CppHSMShapeData EstimateShearHSMView(
        const ImageView<double>& gal_image, const ImageView<float>& PSF_image,
        const ImageView<int>& gal_mask_image,
<<<<<<< HEAD
        float sky_var, const char* shear_est, unsigned long flags, double guess_sig_gal,
=======
        float sky_var, const char* shear_est, const std::string& recompute_flux, double guess_sig_gal,
>>>>>>> 49b37393
        double guess_sig_PSF, double precision, double guess_x_centroid, double guess_y_centroid,
        boost::shared_ptr<HSMParams> hsmparams);
    template CppHSMShapeData EstimateShearHSMView(
        const ImageView<int>& gal_image, const ImageView<int>& PSF_image,
        const ImageView<int>& gal_mask_image,
<<<<<<< HEAD
        float sky_var, const char* shear_est, unsigned long flags, double guess_sig_gal,
=======
        float sky_var, const char* shear_est, const std::string& recompute_flux, double guess_sig_gal,
>>>>>>> 49b37393
        double guess_sig_PSF, double precision, double guess_x_centroid, double guess_y_centroid,
        boost::shared_ptr<HSMParams> hsmparams);

    template CppHSMShapeData FindAdaptiveMomView(
        const ImageView<float>& object_image, const ImageView<int> &object_mask_image,
        double guess_sig, double precision, double guess_x_centroid, double guess_y_centroid,
        boost::shared_ptr<HSMParams> hsmparams);
    template CppHSMShapeData FindAdaptiveMomView(
        const ImageView<double>& object_image, const ImageView<int> &object_mask_image,
        double guess_sig, double precision, double guess_x_centroid, double guess_y_centroid,
        boost::shared_ptr<HSMParams> hsmparams);
    template CppHSMShapeData FindAdaptiveMomView(
        const ImageView<int>& object_image, const ImageView<int> &object_mask_image,
        double guess_sig, double precision, double guess_x_centroid, double guess_y_centroid,
        boost::shared_ptr<HSMParams> hsmparams);

    template unsigned int general_shear_estimator(
        ConstImageView<float> gal_image, ConstImageView<int> gal_mask, 
        ConstImageView<float> PSF_image, ConstImageView<int> PSF_mask, 
        ObjectData& gal_data, ObjectData& PSF_data, const std::string& shear_est, 
        unsigned long flags, boost::shared_ptr<HSMParams> hsmparams);
    template unsigned int general_shear_estimator(
        ConstImageView<float> gal_image, ConstImageView<int> gal_mask, 
        ConstImageView<double> PSF_image, ConstImageView<int> PSF_mask, 
        ObjectData& gal_data, ObjectData& PSF_data, const std::string& shear_est, 
        unsigned long flags, boost::shared_ptr<HSMParams> hsmparams);
    template unsigned int general_shear_estimator(
        ConstImageView<double> gal_image, ConstImageView<int> gal_mask, 
        ConstImageView<float> PSF_image, ConstImageView<int> PSF_mask, 
        ObjectData& gal_data, ObjectData& PSF_data, const std::string& shear_est, 
        unsigned long flags, boost::shared_ptr<HSMParams> hsmparams);
    template unsigned int general_shear_estimator(
        ConstImageView<double> gal_image, ConstImageView<int> gal_mask, 
        ConstImageView<double> PSF_image, ConstImageView<int> PSF_mask, 
        ObjectData& gal_data, ObjectData& PSF_data, const std::string& shear_est, 
        unsigned long flags, boost::shared_ptr<HSMParams> hsmparams);
    template unsigned int general_shear_estimator(
        ConstImageView<int> gal_image, ConstImageView<int> gal_mask, 
        ConstImageView<int> PSF_image, ConstImageView<int> PSF_mask, 
        ObjectData& gal_data, ObjectData& PSF_data, const std::string& shear_est, 
        unsigned long flags, boost::shared_ptr<HSMParams> hsmparams);

    template void find_ellipmom_2(
        ConstImageView<double> data, ConstImageView<int> mask, double& A, double& x0, double& y0,
        double& Mxx, double& Mxy, double& Myy, double& rho4, double epsilon, int& num_iter,
        boost::shared_ptr<HSMParams> hsmparams);
    template void find_ellipmom_2(
        ConstImageView<float> data, ConstImageView<int> mask, double& A, double& x0, double& y0,
        double& Mxx, double& Mxy, double& Myy, double& rho4, double epsilon, int& num_iter,
        boost::shared_ptr<HSMParams> hsmparams);
    template void find_ellipmom_2(
        ConstImageView<int> data, ConstImageView<int> mask, double& A, double& x0, double& y0,
        double& Mxx, double& Mxy, double& Myy, double& rho4, double epsilon, int& num_iter,
        boost::shared_ptr<HSMParams> hsmparams);

}
}<|MERGE_RESOLUTION|>--- conflicted
+++ resolved
@@ -81,8 +81,6 @@
         ObjectData gal_data, PSF_data;
         double amp, m_xx, m_xy, m_yy;
         unsigned long flags=0;
-
-        if (!hsmparams.get()) hsmparams = hsm::default_hsmparams;
 
         if (!hsmparams.get()) hsmparams = hsm::default_hsmparams;
 
@@ -741,18 +739,12 @@
             /* Now compute changes to x0, etc. */
             dx = 2. * Bx / (Amp * shiftscale);
             dy = 2. * By / (Amp * shiftscale);
-<<<<<<< HEAD
             // Note: Before, the lines below had a devision by semi_b2 instead of semi_geomean2.
             // This was causing issues with convergence for very flattened galaxies (i.e., that have
             // a small semi-minor axis).
             dxx = 4. * (Cxx/Amp - 0.5*Mxx) / semi_geomean2;
             dxy = 4. * (Cxy/Amp - 0.5*Mxy) / semi_geomean2;
             dyy = 4. * (Cyy/Amp - 0.5*Myy) / semi_geomean2;
-=======
-            dxx = 4. * (Cxx/Amp - 0.5*Mxx) / semi_b2;
-            dxy = 4. * (Cxy/Amp - 0.5*Mxy) / semi_b2;
-            dyy = 4. * (Cyy/Amp - 0.5*Myy) / semi_b2;
->>>>>>> 49b37393
 
             if (dx     >  hsmparams->bound_correct_wt) dx     =  hsmparams->bound_correct_wt;
             if (dx     < -hsmparams->bound_correct_wt) dx     = -hsmparams->bound_correct_wt;
@@ -791,12 +783,8 @@
              * report a failure */
             if (std::abs(Mxx)>hsmparams->max_amoment || std::abs(Mxy)>hsmparams->max_amoment
                 || std::abs(Myy)>hsmparams->max_amoment
-<<<<<<< HEAD
                 || std::abs(x0-x00)>hsmparams->max_ashift 
                 || std::abs(y0-y00)>hsmparams->max_ashift) {
-=======
-                || std::abs(x0-x00)>hsmparams->max_ashift || std::abs(y0-y00)>hsmparams->max_ashift) {
->>>>>>> 49b37393
                 throw HSMError("Error: adaptive moment failed\n");
             }
 
@@ -1652,51 +1640,31 @@
     template CppHSMShapeData EstimateShearHSMView(
         const ImageView<float>& gal_image, const ImageView<float>& PSF_image,
         const ImageView<int>& gal_mask_image,
-<<<<<<< HEAD
-        float sky_var, const char* shear_est, unsigned long flags, double guess_sig_gal,
-=======
         float sky_var, const char* shear_est, const std::string& recompute_flux, double guess_sig_gal,
->>>>>>> 49b37393
         double guess_sig_PSF, double precision, double guess_x_centroid, double guess_y_centroid,
         boost::shared_ptr<HSMParams> hsmparams);
     template CppHSMShapeData EstimateShearHSMView(
         const ImageView<double>& gal_image, const ImageView<double>& PSF_image,
         const ImageView<int>& gal_mask_image,
-<<<<<<< HEAD
-        float sky_var, const char* shear_est, unsigned long flags, double guess_sig_gal,
-=======
         float sky_var, const char* shear_est, const std::string& recompute_flux, double guess_sig_gal,
->>>>>>> 49b37393
         double guess_sig_PSF, double precision, double guess_x_centroid, double guess_y_centroid,
         boost::shared_ptr<HSMParams> hsmparams);
     template CppHSMShapeData EstimateShearHSMView(
         const ImageView<float>& gal_image, const ImageView<double>& PSF_image,
         const ImageView<int>& gal_mask_image,
-<<<<<<< HEAD
-        float sky_var, const char* shear_est, unsigned long flags, double guess_sig_gal,
-=======
         float sky_var, const char* shear_est, const std::string& recompute_flux, double guess_sig_gal,
->>>>>>> 49b37393
         double guess_sig_PSF, double precision, double guess_x_centroid, double guess_y_centroid,
         boost::shared_ptr<HSMParams> hsmparams);
     template CppHSMShapeData EstimateShearHSMView(
         const ImageView<double>& gal_image, const ImageView<float>& PSF_image,
         const ImageView<int>& gal_mask_image,
-<<<<<<< HEAD
-        float sky_var, const char* shear_est, unsigned long flags, double guess_sig_gal,
-=======
         float sky_var, const char* shear_est, const std::string& recompute_flux, double guess_sig_gal,
->>>>>>> 49b37393
         double guess_sig_PSF, double precision, double guess_x_centroid, double guess_y_centroid,
         boost::shared_ptr<HSMParams> hsmparams);
     template CppHSMShapeData EstimateShearHSMView(
         const ImageView<int>& gal_image, const ImageView<int>& PSF_image,
         const ImageView<int>& gal_mask_image,
-<<<<<<< HEAD
-        float sky_var, const char* shear_est, unsigned long flags, double guess_sig_gal,
-=======
         float sky_var, const char* shear_est, const std::string& recompute_flux, double guess_sig_gal,
->>>>>>> 49b37393
         double guess_sig_PSF, double precision, double guess_x_centroid, double guess_y_centroid,
         boost::shared_ptr<HSMParams> hsmparams);
 
