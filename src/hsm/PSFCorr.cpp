--- conflicted
+++ resolved
@@ -642,7 +642,6 @@
         double Mxy, double Myy, double& A, double& Bx, double& By, double& Cxx,
         double& Cxy, double& Cyy, double& rho4w, boost::shared_ptr<HSMParams> hsmparams) 
     {
-        //long npix=0;
         long xmin = data.getXMin();
         long xmax = data.getXMax();
         long ymin = data.getYMin();
@@ -742,12 +741,7 @@
                 rho4w+= intensity * rho2 * rho2;
             }
         }
-<<<<<<< HEAD
-        //dbg<<"Number of pixels used: "<<npix<<std::endl;
-        dbg<<"Exiting find_ellipmom_1: "<<Bx<<" "<<By<<" "<<Cxx<<" "<<Cyy<<" "<<Cxy<<" "<<(Cxx-Cyy)/(Cxx+Cyy)<<" "<<2.*Cxy/(Cxx+Cyy)<<" "<<rho4w<<std::endl;
-=======
         dbg<<"Exiting find_ellipmom_1 with results: "<<A<<" "<<Bx<<" "<<By<<" "<<Cxx<<" "<<Cyy<<" "<<Cxy<<" "<<rho4w<<std::endl;
->>>>>>> 2e1d31d9
     }
 
     /* find_ellipmom_2
