/****************************************************************
  Copyright 2003, 2004 Christopher Hirata: original code
  2007, 2009, 2010 Rachel Mandelbaum: minor modifications

  For a copy of the license, see LICENSE; for more information,
  including contact information, see README.

  This file is part of the meas_shape distribution.

  Meas_shape is free software: you can redistribute it and/or modify it
  under the terms of the GNU General Public License as published by the
  Free Software Foundation, either version 3 of the License, or (at your
  option) any later version.

  Meas_shape is distributed in the hope that it will be useful, but
  WITHOUT ANY WARRANTY; without even the implied warranty of
  MERCHANTABILITY or FITNESS FOR A PARTICULAR PURPOSE.  See the GNU
  General Public License for more details.

  You should have received a copy of the GNU General Public License
  along with meas_shape.  If not, see <http://www.gnu.org/licenses/>.
 *******************************************************************/

#include <string>
#define TMV_DEBUG
#include "TMV.h"
#include "hsm/PSFCorr.h"

//#define DEBUGLOGGING
#ifdef DEBUGLOGGING
#include <fstream>
std::ostream* dbgout = new std::ofstream("debug.out");
int verbose_level = 2;
// There are three levels of verbosity which can be helpful when debugging,
// which are written as dbg, xdbg, xxdbg (all defined in Std.h).
// It's Mike's way to have debug statements in the code that are really easy to turn 
// on and off.
//
// If DEBUGLOGGING is #defined, then these write out to *dbgout, according to the value
// of verbose_level.
// dbg requires verbose_level >= 1
// xdbg requires verbose_level >= 2
// xxdbg requires verbose_level >= 3
//
// If DEBUGLOGGING is not defined, the all three becomes just `if (false) std::cerr`,
// so the compiler parses the statement fine, but trivially optimizes the code away,
// so there is no efficiency hit from leaving them in the code.
#endif


namespace galsim {
namespace hsm {

    template <typename T, typename U>
    unsigned int general_shear_estimator(
        ConstImageView<T> gal_image, ConstImageView<int> gal_mask,
        ConstImageView<U> PSF_image, ConstImageView<int> PSF_mask,
        ObjectData& gal_data, ObjectData& PSF_data, const std::string& shear_est,
        unsigned long flags, boost::shared_ptr<HSMParams> hsmparams);

    template <typename T>
    void find_ellipmom_2(
        ConstImageView<T> data, ConstImageView<int> mask, double& A, double& x0, double& y0,
        double& Mxx, double& Mxy, double& Myy, double& rho4, double epsilon, int& num_iter,
        boost::shared_ptr<HSMParams> hsmparams);

    // Carry out PSF correction directly using ImageViews, repackaging for general_shear_estimator.
    template <typename T, typename U>
    CppHSMShapeData EstimateShearHSMView(
        const ImageView<T>& gal_image, const ImageView<U>& PSF_image,
        const ImageView<int> &gal_mask_image,
        float sky_var, const char* shear_est,
        unsigned long flags, double guess_sig_gal,
        double guess_sig_PSF, double precision,
        double guess_x_centroid, double guess_y_centroid,
        boost::shared_ptr<HSMParams> hsmparams) 
    {
        // define variables, create output CppHSMShapeData struct, etc.
        CppHSMShapeData results;
        ObjectData gal_data, PSF_data;
        double amp, m_xx, m_xy, m_yy;

        if (!hsmparams.get()) hsmparams = hsm::default_hsmparams;

        dbg<<"Start EstimateShearHSMView"<<std::endl;
        dbg<<"Setting defaults and so on before calling general_shear_estimator"<<std::endl;
        // Set defaults etc. and pass to general_shear_estimator
        if (guess_x_centroid != -1000.0) {
            gal_data.x0 = guess_x_centroid;
        } else {
            gal_data.x0 = 0.5*(gal_image.getXMin() + gal_image.getXMax());
        }
        if (guess_y_centroid != -1000.0) {
            gal_data.y0 = guess_y_centroid;
        } else {
            gal_data.y0 = 0.5*(gal_image.getYMin() + gal_image.getYMax());
        }
        gal_data.sigma = guess_sig_gal;

        PSF_data.x0 = 0.5*(PSF_image.getXMin() + PSF_image.getXMax());
        PSF_data.y0 = 0.5*(PSF_image.getYMin() + PSF_image.getYMax());
        PSF_data.sigma = guess_sig_PSF;

        m_xx = guess_sig_gal*guess_sig_gal;
        m_yy = m_xx;
        m_xy = 0.0;

        // call general_shear_estimator
        results.image_bounds = gal_image.getBounds();
        results.correction_method = shear_est;
        Image<int> PSF_mask(PSF_image.getBounds());
        PSF_mask.fill(1);
        ConstImageView<T> gal_image_cview = gal_image;
        ConstImageView<U> PSF_image_cview = PSF_image;
        ConstImageView<int> gal_mask_view = gal_mask_image;
        ConstImageView<int> PSF_mask_view = PSF_mask.view();
<<<<<<< HEAD
        try {
            dbg<<"About to get moments using find_ellipmom_2"<<std::endl;
            find_ellipmom_2(gal_image_cview, gal_mask_view, amp, gal_data.x0,
                            gal_data.y0, m_xx, m_xy, m_yy, results.moments_rho4,
                            precision, results.moments_n_iter, hsmparams);
            // repackage outputs to the output CppHSMShapeData struct
            dbg<<"Repackaging find_ellipmom_2 results"<<std::endl;
            results.moments_amp = 2.0*amp;
            results.moments_sigma = std::pow(m_xx*m_yy-m_xy*m_xy, 0.25);
            results.observed_shape.setE1E2((m_xx-m_yy)/(m_xx+m_yy), 2.*m_xy/(m_xx+m_yy));
            results.moments_status = 0;

            // and if that worked, try doing PSF correction
            gal_data.sigma = results.moments_sigma;
            dbg<<"About to get shear using general_shear_estimator"<<std::endl;
            results.correction_status = general_shear_estimator(
                gal_image_cview, gal_mask_view, PSF_image_cview, PSF_mask_view,
                gal_data, PSF_data, shear_est, flags, hsmparams);
            dbg<<"Repackaging general_shear_estimator results"<<std::endl;

            results.meas_type = gal_data.meas_type;
            if (gal_data.meas_type == 'e') {
                results.corrected_e1 = gal_data.e1;
                results.corrected_e2 = gal_data.e2;
            } else if (gal_data.meas_type == 'g') {
                results.corrected_g1 = gal_data.e1;
                results.corrected_g2 = gal_data.e2;
            } else {
                throw HSMError("Unknown shape measurement type!\n");
            }

            if (results.correction_status != 0) {
                throw HSMError("PSF correction status indicates failure!\n");
            }
=======

        dbg<<"About to get moments using find_ellipmom_2"<<std::endl;
        find_ellipmom_2(gal_image_cview, gal_mask_view, amp, gal_data.x0,
                        gal_data.y0, m_xx, m_xy, m_yy, results.moments_rho4,
                        precision, results.moments_n_iter, hsmparams);
        // repackage outputs to the output CppHSMShapeData struct
        dbg<<"Repackaging find_ellipmom_2 results"<<std::endl;
        results.moments_amp = 2.0*amp;
        results.moments_sigma = std::pow(m_xx*m_yy-m_xy*m_xy, 0.25);
        results.observed_shape.setE1E2((m_xx-m_yy)/(m_xx+m_yy), 2.*m_xy/(m_xx+m_yy));
        results.moments_status = 0;

        // and if that worked, try doing PSF correction
        gal_data.sigma = results.moments_sigma;
        dbg<<"About to get shear using general_shear_estimator"<<std::endl;
        results.correction_status = general_shear_estimator(
            gal_image_cview, gal_mask_view, PSF_image_cview, PSF_mask_view,
            gal_data, PSF_data, shear_est, flags, hsmparams);
        dbg<<"Repackaging general_shear_estimator results"<<std::endl;

        results.meas_type = gal_data.meas_type;
        if (gal_data.meas_type == 'e') {
            results.corrected_e1 = gal_data.e1;
            results.corrected_e2 = gal_data.e2;
        } else if (gal_data.meas_type == 'g') {
            results.corrected_g1 = gal_data.e1;
            results.corrected_g2 = gal_data.e2;
        } else {
            throw HSMError("Unknown shape measurement type!\n");
        }

        if (results.correction_status != 0) {
            throw HSMError("PSF correction status indicates failure!\n");
        }
>>>>>>> 6a26595d

        results.corrected_shape_err = std::sqrt(4. * M_PI * sky_var) * gal_data.sigma /
            (gal_data.resolution * gal_data.flux);
        results.moments_sigma = gal_data.sigma;
        results.moments_amp = gal_data.flux;
        results.resolution_factor = gal_data.resolution;

<<<<<<< HEAD
            if (results.resolution_factor <= 0.) {
                throw HSMError("Unphysical situation: galaxy convolved with PSF is smaller than PSF!\n");
            }
        }
        catch (char *err_msg) {
            results.error_message = err_msg;
            dbg<<"Caught an error: "<<err_msg<<std::endl;
            throw HSMError(err_msg);
=======
        if (results.resolution_factor <= 0.) {
            throw HSMError("Unphysical situation: galaxy convolved with PSF is smaller than PSF!\n");
>>>>>>> 6a26595d
        }

        dbg<<"Exiting EstimateShearHSMView"<<std::endl;
        return results;
    }

    // Measure the adaptive moments of an object directly using ImageViews, repackaging for 
    // find_ellipmom_2.
    template <typename T>
    CppHSMShapeData FindAdaptiveMomView(
        const ImageView<T>& object_image, const ImageView<int> &object_mask_image, 
        double guess_sig, double precision, double guess_x_centroid,
        double guess_y_centroid, boost::shared_ptr<HSMParams> hsmparams) 
    {
        dbg<<"Start FindAdaptiveMomView"<<std::endl;
        dbg<<"Setting defaults and so on before calling find_ellipmom_2"<<std::endl;
        // define variables, create output CppHSMShapeData struct, etc.
        CppHSMShapeData results;
        double amp, m_xx, m_xy, m_yy;

        if (!hsmparams.get()) hsmparams = hsm::default_hsmparams;

        // set some values for initial guesses
        if (guess_x_centroid != -1000.0) {
            results.moments_centroid.x = guess_x_centroid;
        } else {
            results.moments_centroid.x = 0.5*(object_image.getXMin() + object_image.getXMax());
        }
        if (guess_y_centroid != -1000.0) {
            results.moments_centroid.y = guess_y_centroid;
        } else {
            results.moments_centroid.y = 0.5*(object_image.getYMin() + object_image.getYMax());
        }
        m_xx = guess_sig*guess_sig;
        m_yy = m_xx;
        m_xy = 0.0;

        // call find_ellipmom_2
        results.image_bounds = object_image.getBounds();
        ConstImageView<T> object_image_cview = object_image;
        ConstImageView<int> object_mask_view = object_mask_image;
        try {
            dbg<<"About to get moments using find_ellipmom_2"<<std::endl;
            find_ellipmom_2(object_image_cview, object_mask_view, amp, results.moments_centroid.x,
                            results.moments_centroid.y, m_xx, m_xy, m_yy, results.moments_rho4,
                            precision, results.moments_n_iter, hsmparams);
            dbg<<"Repackaging find_ellipmom_2 results"<<std::endl;

            // repackage outputs from find_ellipmom_2 to the output CppHSMShapeData struct
            results.moments_amp = 2.0*amp;
            results.moments_sigma = std::pow(m_xx*m_yy-m_xy*m_xy, 0.25);
            results.observed_shape.setE1E2((m_xx-m_yy)/(m_xx+m_yy), 2.*m_xy/(m_xx+m_yy));
            results.moments_status = 0;
        }
        catch (char *err_msg) {
            results.error_message = err_msg;
            results.moments_status = 1;
            results.moments_centroid.x = 0.0;
            results.moments_centroid.y = 0.0;
            results.moments_rho4 = -1.0;
            results.moments_n_iter = 0;
            dbg<<"Caught an error: "<<err_msg<<std::endl;
            throw HSMError(err_msg);
        }

        dbg<<"Exiting FindAdaptiveMomView"<<std::endl;
        return results;
    }

    /* fourier_trans_1
     * *** FOURIER TRANSFORMS A DATA SET WITH LENGTH A POWER OF 2 ***
     *
     * This is a Fourier transform routine.  It has the same calling
     * interface as Numerical Recipes four1 and uses the same algorithm
     * as that routine.  This function is slightly faster than NR four1
     * because we have minimized the use of expensive array look-ups.
     *
     * Replaces data[1..2*nn] by its discrete Fourier transform, if
     * isign is input as 1; or replaces data[1..2*nn] by nn times its
     * inverse discrete Fourier transform, if isign is input as -1.
     * data is a complex array of length nn.
     *
     */

    void fourier_trans_1(double *data, long nn, int isign) 
    {

        double *data_i, *data_i1;
        double *data_j, *data_j1;
        double temp, theta, sintheta, oneminuscostheta;
        double wr, wi, wtemp;
        double tempr1, tempr2, tempr, tempi;

        unsigned long ndata; /* = 2*nn */
        unsigned long lcurrent; /* length of current FFT; will range from 2..n */
        unsigned long i,j,k,m,istep;

        ndata = (unsigned long)nn << 1;

        /* Bit reversal */
        data_i = data;
        for(i=0;i<(unsigned long)nn;i++) {

            /* Here we set data_j equal to data_null plus twice the bit-reverse of i */
            j=0;
            k=i;
            for(m=ndata>>2;m>=1;m>>=1) {
                if (k & 1) j+=m;
                k >>= 1;
            }

            /* If i<j, swap the i and j complex elements of data
             * Notice that these are the (2i,2i+1) and (2j,2j+1)
             * real elements.
             */
            if (i<j) {
                data_j = data + (j<<1);
                temp = *data_i; *data_i = *data_j; *data_j = temp;
                data_i++; data_j++;
                temp = *data_i; *data_i = *data_j; *data_j = temp;
            } else {
                data_i++;
            }

            /* Now increment data_i so it points to data[2i+1]; this is
             * important when we start the next iteration.
             */
            data_i++;
        }

        /* Now do successive FFTs */
        for(lcurrent=2;lcurrent<ndata;lcurrent<<=1) {

            /* Find the angle between successive points and its trig
             * functions, the sine and 1-cos. (Use 1-cos for stability.)
             */
            theta = 2.*M_PI/lcurrent * isign;
            sintheta = std::sin(theta);
            oneminuscostheta = std::sin(0.5*theta);
            oneminuscostheta = 2.0*oneminuscostheta*oneminuscostheta;

            /* FFT the individual length-lcurrent segments */
            wr = 1.0;
            wi = 0.0;
            istep = lcurrent<<1;
            for(m=0;m<lcurrent;m+=2) {
                for(i=m;i<ndata;i+=istep) {
                    /* Set the data pointers so we don't need to do
                     * time-consuming array lookups.
                     */
                    data_j1=data_j = (data_i1=data_i = data + i) + lcurrent;
                    data_i1++;
                    data_j1++;

                    /* Now apply Danielson-Lanczos formula */
                    tempr1 = wr*(*data_j);
                    tempr2 = wi*(*data_j1);
                    tempr = tempr1 - tempr2;
                    tempi = (wr+wi)*((*data_j)+(*data_j1)) - tempr1 - tempr2;
                    /*
                     * at this point, tempr + i*tempi is equal to the product of
                     * the jth complex array element and w.
                     */
                    *data_j = (*data_i) - tempr;
                    *data_j1 = (*data_i1) - tempi;
                    *data_i += tempr;
                    *data_i1 += tempi;

                }

                /* Now increment trig recurrence */
                wr -= (wtemp=wr)*oneminuscostheta + wi*sintheta;
                wi += wtemp*sintheta - wi*oneminuscostheta;
            }
        }
    }

    /* qho1d_wf_1
     * *** COMPUTES 1D QHO WAVE FUNCTIONS ***
     *
     * The QHO wavefunctions psi_0 ... psi_Nmax are computed
     * at points x=xmin ... xmin+xstep*(nx-1).  The ground
     * state is a Gaussian centered at x=0 of width sigma,
     * i.e. ~ exp(-x^2/(2*sigma^2)).  [NOT 4*sigma^2 as is
     * usual in QM, since we are using these wave functions
     * for classical image measurement.]
     *
     * Arguments:
     *   nx: number of x-coordinates at which to compute wavefunction
     *   xmin: minimum x at which to compute wavefunction
     *   xstep: change in x at each successive point
     *   Nmax: maximum-order wavefunction to calculate
     *   sigma: width of ground state
     * > psi: result; psi[n][j] = n th order wavefunction evaluated
     *      at x = xmin+xstep*j.
     */

    void qho1d_wf_1(long nx, double xmin, double xstep, long Nmax, double sigma, 
                    tmv::Matrix<double>& psi) 
    {

        double beta, beta2__2, norm0;
        double coef1, coef2;
        double x;
        long j,n;

#ifdef N_CHECKVAL
        if (nx<=0) {
            throw HSMError("Error: nx<=0 in qho1d_wf_1\n");
        }
        if (Nmax<0) {
            throw HSMError("Error: Nmax<0 in qho1d_wf_1\n");
        }
#endif

        /* Set up constants */
        beta = 1./sigma;
        beta2__2 = 0.5*beta*beta;

        /* Get ground state */
        norm0 = 0.75112554446494248285870300477623 * std::sqrt(beta);
        x=xmin;
        for(j=0;j<nx;j++) {
            psi[0][j] = norm0 * std::exp( -beta2__2 * x*x );
            if (Nmax>=1) psi[1][j] = std::sqrt(2.) * psi[0][j] * beta * x;
            x += xstep;
        }

        /* Return if we don't need 2nd order or higher wavefunctions */
        if (Nmax<2) return;

        /* Use recursion relation for QHO wavefunctions to generate
         * the higher-order functions
         */
        for(n=1;n<Nmax;n++) {

            /* Recursion relation coefficients */
            coef1 = beta * std::sqrt( 2. / (n+1.) );
            coef2 = -std::sqrt( (double)n / (n+1.) );

            x=xmin;
            for(j=0;j<nx;j++) {

                /* The recurrance */
                psi[n+1][j] = coef1 * x * psi[n][j] + coef2 * psi[n-1][j];         

                x += xstep; /* Increment x */
            } /* End j loop */
        } /* End n loop */

    }

    /* find_mom_1
     * *** FINDS MOMENTS OF AN IMAGE ***
     *
     * Computes the shapelet moments of an image by integration of
     * int f(x,y) psi_m(x) psi_n(y) for the relevant weight
     *
     * Arguments:
     *   data: ImageView structure containing the image to be measured
     * > moments: moments(m,n) is the m:n coefficient
     *   max_order: maximum order of moments to compute
     *   x0: center around which to compute moments (x-coordinate)
     *   y0: " (y-coordinate)
     *   sigma: width of Gaussian to measure image
     */
    template <typename T>
    void find_mom_1(
        ConstImageView<T> data, ConstImageView<int> mask,
        tmv::Matrix<double>& moments, int max_order, 
        double x0, double y0, double sigma)
    {

        /* Setup */
        int xmin = data.getXMin();
        int xmax = data.getXMax();
        int ymin = data.getYMin();
        int ymax = data.getYMax();
        int nx = xmax-xmin+1;
        int ny = ymax-ymin+1;
        tmv::Matrix<double> psi_x(max_order+1,nx);
        tmv::Matrix<double> psi_y(max_order+1,ny);

        /* Compute wavefunctions */
        qho1d_wf_1(nx, (double)xmin - x0, 1., max_order, sigma, psi_x);
        qho1d_wf_1(ny, (double)ymin - y0, 1., max_order, sigma, psi_y);

        /* Now let's compute moments -- outer loop is over (m,n) */
        for(int m=0;m<=max_order;m++) for(int n=0;n<=max_order-m;n++) {

            /* Initialize moments(m,n), then loop over map */
            moments(m,n) = 0;
            for(int y=ymin;y<=ymax;y++) for(int x=xmin;x<=xmax;x++) {
                if (mask(x,y)) {

                    /* Moment "integral" (here simply a finite sum) */
                    moments(m,n) += data(x,y) * psi_x(m,x-xmin) * psi_y(n,y-ymin);

                } /* End mask condition */
            } /* End (x,y) loop */
        } /* End (m,n) loop */
    }

    /* find_mom_2
     * *** FINDS ADAPTIVE CIRCULAR MOMENTS OF AN IMAGE ***
     *
     * Computes the center, 1sigma radius, and moments of an image.  "Guesses"
     * must be given for x0, y0, and sigma.
     *
     * Arguments:
     *   data: ImageView structure containing the image to be measured
     * > moments: moments(m,n) is the m:n coefficient
     *   max_order: maximum order of moments to compute
     * > x0: Gaussian-weighted centroid (x-coordinate)
     * > y0: " (y-coordinate)
     * > sigma: width of Gaussian to measure image (best fit 1sigma)
     *   epsilon: accuracy (in x0, y0, and sigma as a fraction of sigma.
     *      The value of sigma used for the convergence criterion is the
     *      minimum of the "guessed" value and the "current" value.)
     * > num_iter: number of iterations required for convergence
     */

    template <typename T>
    void find_mom_2(
        ConstImageView<T> data, ConstImageView<int> mask,
        tmv::Matrix<double>& moments, int max_order,
        double& x0, double& y0, double& sigma, double epsilon, int& num_iter,
        boost::shared_ptr<HSMParams> hsmparams) 
    {

        double sigma0 = sigma;
        double convergence_factor = 1; /* Ensure at least one iteration. */

        num_iter = 0;
        tmv::Matrix<double> iter_moments(hsmparams->adapt_order+1,hsmparams->adapt_order+1);

#ifdef N_CHECKVAL
        if (epsilon <= 0) {
            throw HSMError("Error: epsilon out of range in find_mom_2.\n");
        }
#endif

        /* Iterate until we converge */
        while(convergence_factor > epsilon) {

            /* Get moments */
            find_mom_1(data,mask,iter_moments,hsmparams->adapt_order,x0,y0,sigma);

            /* Get updates to weight function */
            double dx     = 1.414213562373 * iter_moments(1,0) / iter_moments(0,0);
            double dy     = 1.414213562373 * iter_moments(0,1) / iter_moments(0,0);
            double dsigma = 0.7071067811865
                * (iter_moments(2,0)+iter_moments(0,2)) / iter_moments(0,0);

            if (dx     >  hsmparams->bound_correct_wt) dx     =  hsmparams->bound_correct_wt;
            if (dx     < -hsmparams->bound_correct_wt) dx     = -hsmparams->bound_correct_wt;
            if (dy     >  hsmparams->bound_correct_wt) dy     =  hsmparams->bound_correct_wt;
            if (dy     < -hsmparams->bound_correct_wt) dy     = -hsmparams->bound_correct_wt;
            if (dsigma >  hsmparams->bound_correct_wt) dsigma =  hsmparams->bound_correct_wt;
            if (dsigma < -hsmparams->bound_correct_wt) dsigma = -hsmparams->bound_correct_wt;

            /* Convergence */
            convergence_factor = std::abs(dx)>std::abs(dy)? std::abs(dx): std::abs(dy);
            if (std::abs(dsigma)>convergence_factor) convergence_factor = std::abs(dsigma);
            if (sigma<sigma0) convergence_factor *= sigma0/sigma;

            /* Update numbers */
            x0    += dx     * sigma;
            y0    += dy     * sigma;
            sigma += dsigma * sigma;

            if (++num_iter > hsmparams->max_mom2_iter) {
                convergence_factor = 0.;
                num_iter = hsmparams->num_iter_default;
                throw HSMError("Warning: too many iterations in find_mom_2.\n");
            }
        }

        /* Now compute all of the moments that we want to return */
        find_mom_1(data,mask,moments,max_order,x0,y0,sigma);
    }

    /* find_ellipmom_1
     * *** FINDS ELLIPTICAL GAUSSIAN MOMENTS OF AN IMAGE ***
     *
     * Returns the parameters:
     * A = int f(x,y) w(x,y)
     * B_i = int (r_i-r0_i) f(r) w(r)
     * C_ij = int (r_i-r0_i) (r_j-r0_j) f(r) w(r)
     * rho4 = int rho^4 f(r) w(r)
     *
     * where w(r) = exp(-rho^2/2), rho^2 = (x-x0) * M^{-1} * (y-y0),
     * M = adaptive covariance matrix, and note that the weight may be set to zero for rho^2 >
     * hsmparams->max_moment_nsig2 if that parameter is defined.
     *
     * Arguments:
     *   data: the input image (ImageView format)
     *   x0: weight centroid (x coordinate)
     *   y0: weight centroid (y coordinate)
     *   Mxx: xx element of adaptive covariance
     *   Mxy: xy element of adaptive covariance
     *   Myy: yy element of adaptive covariance
     * > A: amplitude
     * > Bx: weighted centroid displacement (x)
     * > By: weighted centroid displacement (y)
     * > Cxx: weighted covariance (xx)
     * > Cxy: weighted covariance (xy)
     * > Cyy: weighted covariance (yy)
     * > rho4w: weighted radial fourth moment
     */

    template <typename T>
    void find_ellipmom_1(
        ConstImageView<T> data, ConstImageView<int> mask, double x0, double y0, double Mxx,
        double Mxy, double Myy, double& A, double& Bx, double& By, double& Cxx,
        double& Cxy, double& Cyy, double& rho4w, boost::shared_ptr<HSMParams> hsmparams) 
    {
        //long npix=0;
        long xmin = data.getXMin();
        long xmax = data.getXMax();
        long ymin = data.getYMin();
        long ymax = data.getYMax();
        dbg<<"Entering find_ellipmom_1: "<<x0<<" "<<y0<<" "<<Mxx<<" "<<Myy<<" "<<Mxy<<" "<<(Mxx-Myy)/(Mxx+Myy)<<" "<<2.*Mxy/(Mxx+Myy)<<std::endl;
        dbg<<"x0, y0: "<<x0<<" "<<y0<<std::endl;
        dbg<<"xmin, xmax: "<<xmin<<" "<<xmax<<std::endl;

        /* Compute M^{-1} for use in computing weights */
        double detM = Mxx * Myy - Mxy * Mxy;
        if (detM<=0 || Mxx<=0 || Myy<=0) {
            throw HSMError("Error: non positive definite adaptive moments!\n");
        }
        double Minv_xx    =  Myy/detM;
        double TwoMinv_xy = -Mxy/detM * 2.0;
        double Minv_yy    =  Mxx/detM;

        /* Generate Minv_xx__x_x0__x_x0 array */
        tmv::Vector<double> Minv_xx__x_x0__x_x0(xmax-xmin+1);
        for(long x=xmin;x<=xmax;x++) Minv_xx__x_x0__x_x0[x-xmin] = Minv_xx*(x-x0)*(x-x0);

        /* Now let's initialize the outputs and then sum
         * over all the unmasked pixels
         */
        A = Bx = By = Cxx = Cxy = Cyy = rho4w = 0.;
        /* Use these pointers to speed up referencing arrays */
        const int* maskptr = mask.getData();
        const T* imageptr = data.getData();
        const int maskstride = mask.getStride() - (xmax - xmin + 1);
        const int datastride = data.getStride() - (xmax - xmin + 1);
        for(long y=ymin;y<=ymax;y++, maskptr+=maskstride, imageptr+=datastride) {
            double y_y0 = y-y0;
            double x_x0 = xmin - 1 - x0;
            double TwoMinv_xy__y_y0 = TwoMinv_xy * y_y0;
            double Minv_yy__y_y0__y_y0 = Minv_yy * y_y0 * y_y0;
            const double* mxxptr = Minv_xx__x_x0__x_x0.cptr();
            for(long x=xmin;x<=xmax;x++) {
                x_x0 += 1.; // do this increment to x_x0 out here, before the following if
                            // statement, because it has to happen whether we actually use the pixel
                            // or not if we want to properly track where we are in the image
                if (*(maskptr++)) {
                    //npix++;
                    /* Compute displacement from weight centroid, then
                     * get elliptical radius and weight.
                     */
                    double rho2 = Minv_yy__y_y0__y_y0 + TwoMinv_xy__y_y0*x_x0 + *(mxxptr++);
                    dbg<<"Using pixel: "<<x<<" "<<y<<" with value "<<*(imageptr)<<" rho2 "<<rho2<<" x_x0 "<<x_x0<<" y_y0 "<<y_y0<<std::endl;
                    if (rho2 < hsmparams->max_moment_nsig2) {
                        double intensity = std::exp(-0.5 * rho2) * *(imageptr++);

                        /* Now do the addition */
                        double intensity__x_x0 = intensity * x_x0;
                        double intensity__y_y0 = intensity * y_y0;
                        A    += intensity;
                        Bx   += intensity__x_x0;
                        By   += intensity__y_y0;
                        Cxx  += intensity__x_x0 * x_x0;
                        Cxy  += intensity__x_x0 * y_y0;
                        Cyy  += intensity__y_y0 * y_y0;
                        rho4w+= intensity * rho2 * rho2;
                    } else {
                        // if we are skipping this pixel because it's too far from center of
                        // Gaussian, then just increment the pointer to the next pixel in the image,
                        // don't waste time doing any math for this pixel
                        ++imageptr;
                    }
                } else {
                    // we still have to increment pointers when jumping over masked pixels,
                    // otherwise serious badness will happen.
                    ++imageptr;
                    ++mxxptr;
                }
            }
        }
        //dbg<<"Number of pixels used: "<<npix<<std::endl;
        dbg<<"Exiting find_ellipmom_1: "<<Bx<<" "<<By<<" "<<Cxx<<" "<<Cyy<<" "<<Cxy<<" "<<(Cxx-Cyy)/(Cxx+Cyy)<<" "<<2.*Cxy/(Cxx+Cyy)<<" "<<rho4w<<std::endl;
    }

    /* find_ellipmom_2
     * *** COMPUTES ADAPTIVE ELLIPTICAL MOMENTS OF AN IMAGE ***
     *
     * Finds the best-fit Gaussian:
     *
     * f ~ A / (pi*sqrt det M) * exp( - (r-r0) * M^-1 * (r-r0) )
     *
     * The fourth moment rho4 is also returned.
     * Note that the total image intensity for the Gaussian is 2A.
     *
     * Arguments:
     *   data: ImageView structure containing the image
     * > A: adaptive amplitude
     * > x0: adaptive centroid (x)
     * > y0: adaptive centroid (y)
     * > Mxx: adaptive covariance (xx)
     * > Mxy: adaptive covariance (xy)
     * > Myy: adaptive covariance (yy)
     * > rho4: rho4 moment
     *   epsilon: required accuracy
     * > num_iter: number of iterations required to converge
     */

    template <typename T>
    void find_ellipmom_2(
        ConstImageView<T> data, ConstImageView<int> mask, double& A, double& x0, double& y0,
        double& Mxx, double& Mxy, double& Myy, double& rho4, double epsilon, int& num_iter,
        boost::shared_ptr<HSMParams> hsmparams) 
    {

        double convergence_factor = 1.0;
        double Amp,Bx,By,Cxx,Cxy,Cyy;
        double semi_a2, semi_b2, semi_geomean2, two_psi;
        double dx, dy, dxx, dxy, dyy;
        double shiftscale, shiftscale0=0;
        double x00 = x0;
        double y00 = y0;

        num_iter = 0;

#ifdef N_CHECKVAL
        if (epsilon <= 0 || epsilon >= convergence_factor) {
            throw HSMError("Error: epsilon out of range in find_ellipmom_2.\n");
        }
#endif

        /*
         * Set Amp = -1000 as initial value just in case the while() block below is never triggered;
         * in this case we have at least *something* defined to divide by, and for which the output
         * will fairly clearly be junk.
         */
        Amp = -1000.;

        /* Iterate until we converge */
        while(convergence_factor > epsilon) {

            /* Get moments */
            find_ellipmom_1(data, mask, x0, y0, Mxx, Mxy, Myy, Amp, Bx, By, Cxx, Cxy, Cyy, rho4, hsmparams);

            /* Compute configuration of the weight function */
            two_psi = std::atan2( 2* Mxy, Mxx-Myy );
            semi_a2 = 0.5 * ((Mxx+Myy) + (Mxx-Myy)*std::cos(two_psi)) + Mxy*std::sin(two_psi);
            semi_b2 = Mxx + Myy - semi_a2;

            if (semi_b2 <= 0) {
                throw HSMError("Error: non positive-definite weight in find_ellipmom_2.\n");
            }

            shiftscale = std::sqrt(semi_b2);
            semi_geomean2 = std::sqrt(semi_a2*semi_b2);
            if (num_iter == 0) shiftscale0 = shiftscale;

            /* Now compute changes to x0, etc. */
            dx = 2. * Bx / (Amp * shiftscale);
            dy = 2. * By / (Amp * shiftscale);
<<<<<<< HEAD
            // Note: Before, the lines below had a devision by semi_b2 instead of semi_geomean2.
            // This was causing issues with convergence for very flattened galaxies (i.e., that have
            // a small semi-minor axis).
            dxx = 4. * (Cxx/Amp - 0.5*Mxx) / semi_geomean2;
            dxy = 4. * (Cxy/Amp - 0.5*Mxy) / semi_geomean2;
            dyy = 4. * (Cyy/Amp - 0.5*Myy) / semi_geomean2;
=======
            dxx = 4. * (Cxx/Amp - 0.5*Mxx) / semi_b2;
            dxy = 4. * (Cxy/Amp - 0.5*Mxy) / semi_b2;
            dyy = 4. * (Cyy/Amp - 0.5*Myy) / semi_b2;
>>>>>>> 6a26595d

            if (dx     >  hsmparams->bound_correct_wt) dx     =  hsmparams->bound_correct_wt;
            if (dx     < -hsmparams->bound_correct_wt) dx     = -hsmparams->bound_correct_wt;
            if (dy     >  hsmparams->bound_correct_wt) dy     =  hsmparams->bound_correct_wt;
            if (dy     < -hsmparams->bound_correct_wt) dy     = -hsmparams->bound_correct_wt;
            if (dxx    >  hsmparams->bound_correct_wt) dxx    =  hsmparams->bound_correct_wt;
            if (dxx    < -hsmparams->bound_correct_wt) dxx    = -hsmparams->bound_correct_wt;
            if (dxy    >  hsmparams->bound_correct_wt) dxy    =  hsmparams->bound_correct_wt;
            if (dxy    < -hsmparams->bound_correct_wt) dxy    = -hsmparams->bound_correct_wt;
            if (dyy    >  hsmparams->bound_correct_wt) dyy    =  hsmparams->bound_correct_wt;
            if (dyy    < -hsmparams->bound_correct_wt) dyy    = -hsmparams->bound_correct_wt;

            /* Convergence tests */
            convergence_factor = std::abs(dx)>std::abs(dy)? std::abs(dx): std::abs(dy);
            convergence_factor *= convergence_factor;
            if (std::abs(dxx)>convergence_factor) convergence_factor = std::abs(dxx);
            if (std::abs(dxy)>convergence_factor) convergence_factor = std::abs(dxy);
            if (std::abs(dyy)>convergence_factor) convergence_factor = std::abs(dyy);
            convergence_factor = std::sqrt(convergence_factor);
            // Note: the line below used to not be commented out.  However, it was causing this
            // routine to fail to convergence in the case where the object is very flattened, because
            // of the division by shiftscale which is the semi-minor axis.  Moreover, since
            // shiftscale0 (on top) is the original guess for the object size, it led to an
            // unnatural dependence on the initial guess.
            //if (shiftscale<shiftscale0) convergence_factor *= shiftscale0/shiftscale;
            dbg<<"In find_ellipmom_2: "<<std::abs(dx)<<" "<<std::abs(dy)<<" "<<std::abs(dxx)<<" "<<std::abs(dyy)<<" "<<std::abs(dxy)<<" "<<shiftscale<<" "<<shiftscale0<<" "<<semi_a2<<" "<<semi_b2<<" "<<convergence_factor<<std::endl;

            /* Now update moments */
            x0 += dx * shiftscale;
            y0 += dy * shiftscale;
            Mxx += dxx * semi_b2;
            Mxy += dxy * semi_b2;
            Myy += dyy * semi_b2;

            /* If the moments have gotten too large, or the centroid is out of range,
             * report a failure */
            if (std::abs(Mxx)>hsmparams->max_amoment || std::abs(Mxy)>hsmparams->max_amoment
                || std::abs(Myy)>hsmparams->max_amoment
<<<<<<< HEAD
                || std::abs(x0-x00)>hsmparams->max_ashift 
                || std::abs(y0-y00)>hsmparams->max_ashift) {
=======
                || std::abs(x0-x00)>hsmparams->max_ashift || std::abs(y0-y00)>hsmparams->max_ashift) {
>>>>>>> 6a26595d
                throw HSMError("Error: adaptive moment failed\n");
            }

            if (++num_iter > hsmparams->max_mom2_iter) {
                throw HSMError("Error: too many iterations in adaptive moments\n");
            }

            if (std::isnan(convergence_factor) || std::isnan(Mxx) || std::isnan(Myy)
                || std::isnan(Mxy) || std::isnan(x0) || std::isnan(y0)) {
                throw HSMError("Error: NaN in calculation of adaptive moments\n");
            }
        }

        /* Re-normalize rho4 */
        A = Amp;
        rho4 /= Amp;
    }

    /* fast_convolve_image_1
     *
     * *** CONVOLVES TWO IMAGES *** 
     *
     * The bounding boxes and masks from image1 and image2 are taken
     * into account; only unmasked pixels are set in the output.  Note
     * that this routine ADDS the convolution to the pre-existing image.
     *
     * Arguments:
     *   image1: 1st image to be convolved, ImageView format
     *   image2: 2nd image to be convolved, ImageView format
     * > image_out: output (convolved) image, ImageView format
     */

    template <typename T, typename U>
    void fast_convolve_image_1(
        ConstImageView<T> image1, ConstImageView<int> mask1, 
        ConstImageView<U> image2, ConstImageView<int> mask2, 
        ImageView<T> image_out, ConstImageView<int> mask_out)
    {
        long dim1x, dim1y, dim1o, dim1, dim2, dim3, dim4;
        double xr,xi,yr,yi;
        long i,i_conj,j,k,ii,ii_conj;
        long out_xmin, out_xmax, out_ymin, out_ymax, out_xref, out_yref;

        /* Determine array sizes:
         * dim1 = (linear) size of pixel grid used for FFT
         * dim2 = 2*dim1
         * dim3 = dim2*dim2
         * dim4 = 2*dim3
         */
        dim1x = image1.getXMax() - image1.getXMin() + image2.getXMax() - image2.getXMin() + 2;
        dim1y = image1.getYMax() - image1.getYMin() + image2.getYMax() - image2.getYMin() + 2;
        dim1o = (dim1x>dim1y)? dim1x: dim1y;
        dim1 = 1; while(dim1<dim1o) dim1 <<= 1; /* dim1 must be a power of two */
        dim2 = dim1 << 1;
        dim3 = dim2 * dim2;
        dim4 = dim3 << 1;

        /* Allocate & initialize memory */
        tmv::Matrix<double> m1(dim1,dim1,0.);
        tmv::Matrix<double> m2(dim1,dim1,0.);
        tmv::Matrix<double> mout(dim1,dim1,0.);
        tmv::Vector<double> Ax(dim4,0.);
        tmv::Vector<double> Bx(dim4,0.);

        /* Build input maps */
        for(int x=image1.getXMin();x<=image1.getXMax();x++)
            for(int y=image1.getYMin();y<=image1.getYMax();y++) 
                if (mask1(x,y)) 
                    m1(x-image1.getXMin(),y-image1.getYMin()) = image1(x,y);
        for(i=image2.getXMin();i<=image2.getXMax();i++)
            for(j=image2.getYMin();j<=image2.getYMax();j++)
                if (mask2(i,j)) 
                    m2(i-image2.getXMin(),j-image2.getYMin()) = image2(i,j);

        /* Build the arrays for FFT -
         * - put m1 and m2 into the real and imaginary parts of Bx, respectively. */
        for(i=0;i<dim1;i++) for(j=0;j<dim1;j++) {
            k=2*(dim2*i+j);
            Bx[k  ] = m1[i][j];
            Bx[k+1] = m2[i][j];
        }

        /* We've filled only part of Bx, the other locations are for
         * zero padding.  First we separate the real (m1) and imaginary (m2) parts of the FFT,
         * then multiply to get the convolution.
         */
        fourier_trans_1(Bx.ptr(),dim3,1);
        for(i=0;i<dim3;i++) {
            i_conj = i==0? 0: dim3-i;      /* part of FFT of B holding complex conjugate mode */
            ii      = 2*i;
            ii_conj = 2*i_conj;
            xr = 0.5 * (  Bx[ii  ] + Bx[ii_conj  ] );
            xi = 0.5 * (  Bx[ii+1] - Bx[ii_conj+1] );
            yr = 0.5 * (  Bx[ii+1] + Bx[ii_conj+1] );
            yi = 0.5 * ( -Bx[ii  ] + Bx[ii_conj  ] );
            Ax[ii  ] = xr*yr-xi*yi;      /* complex multiplication */
            Ax[ii+1] = xr*yi+xi*yr;
        }
        fourier_trans_1(Ax.ptr(),dim3,-1);   /* Reverse FFT Ax to get convolved image */
        for(i=0;i<dim1;i++)
            for(j=0;j<dim1;j++)
                mout[i][j] = Ax[2*(dim2*i+j)] / (double)dim3;

        /* Calculate the effective bounding box for the output image,
         * [out_xmin..out_xmax][out_ymin..out_ymax], and the offset between mout and
         * image_out, namely (out_xref,out_yref)
         */
        out_xmin = out_xref = image1.getXMin() + image2.getXMin();
        out_xmax =            image1.getXMax() + image2.getXMax();
        out_ymin = out_yref = image1.getYMin() + image2.getYMin();
        out_ymax =            image1.getYMax() + image2.getYMax();
        if (out_xmin<image_out.getXMin()) out_xmin = image_out.getXMin();
        if (out_xmax>image_out.getXMax()) out_xmax = image_out.getXMax();
        if (out_ymin<image_out.getYMin()) out_ymin = image_out.getYMin();
        if (out_ymax>image_out.getYMax()) out_ymax = image_out.getYMax();

        /* And now do the writing */
        for(i=out_xmin;i<=out_xmax;i++)
            for(j=out_ymin;j<=out_ymax;j++)
                if(mask_out(i,j))
                    image_out(i,j) += mout(i-out_xref,j-out_yref);

    }

    void matrix22_invert(double& a, double& b, double& c, double& d) 
    {

        double det,temp;

        det = a*d-b*c;
        b = -b; c = -c;
        temp = a; a = d; d = temp;
        a /= det; b /= det; c /= det; d /= det;
    }

    /* shearmult
     * *** COMPOSES TWO SHEARS ***
     *
     * Takes two shears and finds the effective shear on an initially circular object from
     * applying ea and then eb.  The "e"'s are in the ellipticity format of Bernstein &
     * Jarvis.
     *
     * Arguments:
     *   e1a: + component of 1st shear
     *   e1b: x component of 1st shear
     *   e2a: + component of 2nd shear
     *   e2b: x component of 2nd shear
     * > e1out: + component of total shear
     * > e2out: x component of total shear
     */

    void shearmult(double e1a, double e2a, double e1b, double e2b,
                   double& e1out, double& e2out) 
    {

        /* This is eq. 2-13 of Bernstein & Jarvis */
        /* Shear ea is applied, then eb -- it matters! */
        double dotp, factor;

        dotp = e1a*e1b + e2a*e2b;
        factor = (1.-std::sqrt(1-e1b*e1b-e2b*e2b)) / (e1b*e1b + e2b*e2b);
        e1out = (e1a + e1b + e2b*factor*(e2a*e1b - e1a*e2b))/(1+dotp);
        e2out = (e2a + e2b + e1b*factor*(e1a*e2b - e2a*e1b))/(1+dotp);
    }

    /* psf_corr_bj
     * *** CARRIES OUT BERNSTEIN & JARVIS A4 PSF CORRECTION ***
     *
     * This routine cleans up the PSF by shearing to the circular-PSF frame,
     * then applying the resolution factor, then un-shearing.
     *
     * Arguments:
     *   Tratio: trace ratio, (Mxx+Myy)(psf)/(Mxx+Myy)(measured)
     *   e1p: + ellipticity of PSF
     *   e2p: x ellipticity of PSF
     *   a4p: radial 4th moment of PSF
     *   e1o: + ellipticity of galaxy (measured)
     *   e2o: x ellipticity of galaxy (measured)
     *   a4o: radial 4th moment of galaxy (measured)
     * > e1: output ellipticity
     * > e2: output ellipticity
     */

    void psf_corr_bj(
        double Tratio, double e1p, double e2p, double a4p, double e1o,
        double e2o, double a4o, double& e1, double& e2) 
    {

        double e1red, e2red; /* ellipticities reduced to circular PSF */
        double sig2ratio;
        double coshetap, coshetao;
        double R;

        /* Take us to sig2ratio = sigma2(P)/sigma2(O) since this is shear-invariant */
        coshetap = 1./std::sqrt(1-e1p*e1p-e2p*e2p);
        coshetao = 1./std::sqrt(1-e1o*e1o-e2o*e2o);
        sig2ratio = Tratio * coshetao/coshetap; /* since sigma2 = T / cosh eta */

        shearmult(e1o,e2o,-e1p,-e2p,e1red,e2red);

        /* compute resolution factor and un-dilute */
        coshetao = 1./std::sqrt(1-e1red*e1red-e2red*e2red);
        R = 1. - sig2ratio * (1-a4p)/(1+a4p) * (1+a4o)/(1-a4o) / coshetao;

        e1red /= R;
        e2red /= R;

        shearmult(e1red,e2red,e1p,e2p,e1,e2);
    }

    /* psf_corr_linear
     * *** CARRIES OUT HIRATA & SELJAK LINEAR PSF CORRECTION ***
     *
     * This routine cleans up the PSF by shearing to the circular-PSF frame,
     * then applying the resolution factor, then un-shearing.
     *
     * Arguments:
     *   Tratio: trace ratio, (Mxx+Myy)(psf)/(Mxx+Myy)(measured)
     *   e1p: + ellipticity of PSF
     *   e2p: x ellipticity of PSF
     *   a4p: radial 4th moment of PSF
     *   e1o: + ellipticity of galaxy (measured)
     *   e2o: x ellipticity of galaxy (measured)
     *   a4o: radial 4th moment of galaxy (measured)
     * > e1: output ellipticity
     * > e2: output ellipticity
     */

    void psf_corr_linear(
        double Tratio, double e1p, double e2p, double a4p, double e1o,
        double e2o, double a4o, double& e1, double& e2) 
    {

        double e1red, e2red; /* ellipticities reduced to circular PSF */
        double sig2ratio;
        double coshetap, coshetao;
        double e,eta,a2,b2,A,B;
        double R;
        double a4i;
        double ca4i,ca4p;
        double deltaeta,deltamu;
        //double etai;
        double Ti,Tp;
        double EI;

        /* Take us to sig2ratio = sigma2(P)/sigma2(O) since this is shear-invariant */
        coshetap = 1./std::sqrt(1-e1p*e1p-e2p*e2p);
        coshetao = 1./std::sqrt(1-e1o*e1o-e2o*e2o);
        sig2ratio = Tratio * coshetao/coshetap; /* since sigma2 = T / cosh eta */

        shearmult(e1o,e2o,-e1p,-e2p,e1red,e2red);

        /* compute resolution factor and un-dilute */
        e = std::sqrt(e1red*e1red+e2red*e2red);
        eta = atanh(e);
        a2 = std::exp(-eta)*sig2ratio; /* fraction of major axis variance from PSF */
        b2 = std::exp(eta)*sig2ratio; /* fraction of minor axis variance from PSF */
        A = 1-a2; B = 1-b2; /* fractions from intrinsic image */
        ca4p = 0.375*(a2*a2+b2*b2)+0.25*a2*b2;
        ca4i = 0.375*(A*A+B*B)+0.25*A*B;
        a4i = (a4o - ca4p*a4p) / ca4i;
        Ti = (A-B) * (-2+1.5*(A+B));
        Tp = (a2-b2) * (-2+1.5*(a2+b2));
        deltaeta = Ti * a4i + Tp * a4p;

        /* 4th moment correction for R: must find etai */
        EI = std::sqrt(e1red*e1red + e2red*e2red);
        // TODO: etai was set, but not used.
        // Is this a bug?  Or just a legacy of an old calculation?
        //etai = 0.5 * log( (1./a2-1) / (1./b2-1) ); 
        coshetao = 1./std::sqrt(1-e1red*e1red-e2red*e2red);
        deltamu = (-1.5*A*A - A*B - 1.5*B*B +2*(A+B)) * a4i
            + (-1.5*a2*a2 - a2*b2 - 1.5*b2*b2 + 2*(a2+b2))*a4p;
        deltamu *= 0.5;
        deltaeta *= -1.0;
        R = ( 1 - 2*deltamu - deltaeta*EI - sig2ratio/coshetao ) /
            ( -deltaeta/EI + 1-2*deltamu ) ;

        e1red /= R;
        e2red /= R;

        shearmult(e1red,e2red,e1p,e2p,e1,e2);
    }

    /* psf_corr_ksb_1
     * *** COMPUTES KSB PSF CORRECTION ***
     *
     * Uses the galaxy and PSF images to compute an estimator for the shear (e1,e2)
     * using the method of Kaiser, Squires, and Broadhurst (1995), updated
     * to include the anisotropic PSF correction of Luppino and Kaiser (1997).
     *
     * Arguments:
     *   gal_image: image of measured galaxy (ImageView format)
     *   PSF: PSF map (ImageView format)
     * > e1: + shear estimator, PSF-corrected
     * > e2: x shear estimator, PSF-corrected
     * > responsivity: shear responsivity of estimator
     * > R: resolution factor
     *   flags: processing flags (NOT IMPLEMENTED)
     * > x0_gal: galaxy center (x coordinate) -- input initial guess
     * > y0_gal: galaxy center (y coordinate) -- input initial guess
     * > sig_gal: galaxy radius (pixels) -- input initial guess
     * > flux_gal: galaxy flux (counts)
     * > x0_psf: PSF center (x coordinate) -- input initial guess
     * > y0_psf: PSF center (y coordinate) -- input initial guess
     * > sig_psf: PSF radius (pixels) -- input initial guess
     */

    template <typename T, typename U>
    unsigned int psf_corr_ksb_1(
        ConstImageView<T> gal_image, ConstImageView<int> gal_mask,
        ConstImageView<U> PSF_image, ConstImageView<int> PSF_mask,
        double& e1, double& e2,
        double& responsivity, double& R, unsigned long flags, double& x0_gal, double& y0_gal,
        double& sig_gal, double& flux_gal, double& x0_psf, double& y0_psf, double& sig_psf,
        boost::shared_ptr<HSMParams> hsmparams) 
    {

        unsigned int status = 0;
        int num_iter;
        double oT,oeQ,oeU,oegQ,oegU,opgQQ,opgQU,opgUQ,opgUU,oesQ,oesU,opsQQ,opsQU,opsUQ,opsUU;
        double pT,peQ,peU,pegQ,pegU,ppgQQ,ppgQU,ppgUQ,ppgUU,pesQ,pesU,ppsQQ,ppsQU,ppsUQ,ppsUU;
        double gQ,gU;
        double eQ,eU;
        double PQQ,PQU,PUQ,PUU;
        double x0, y0, sigma0;
        double I00,I20r,I20i,I11,I40r,I40i,I31r,I31i,I22;
        double P00,P20r,P20i,P11,P40r,P40i,P31r,P31i,P22;

        /* Initialize -- if we don't set the outputs, they will be reported
         * as failures.
         */
        e1 = e2 = R = hsmparams->failed_moments;

        tmv::Matrix<double> moments(hsmparams->ksb_moments_max+1,hsmparams->ksb_moments_max+1);
        tmv::Matrix<double> psfmoms(hsmparams->ksb_moments_max+1,hsmparams->ksb_moments_max+1);

        /* Determine the adaptive variance of the measured galaxy */
        x0 = x0_gal;
        y0 = y0_gal;
        sigma0 = sig_gal;
        find_mom_2(gal_image, gal_mask, moments, hsmparams->ksb_moments_max, x0_gal, y0_gal, sig_gal,
                   1.0e-6, num_iter, hsmparams);
        if (num_iter == hsmparams->num_iter_default) {
            status |= 0x0002; /* Report convergence failure */
            x0_gal = x0;
            y0_gal = y0;
            sig_gal = sigma0;
            find_mom_1(gal_image, gal_mask, moments, hsmparams->ksb_moments_max, x0, y0, sigma0);
        }
        flux_gal = 3.544907701811 * sig_gal * moments(0,0);

        /* Determine the centroid of the PSF */
        x0 = x0_psf;
        y0 = y0_psf;
        sigma0 = sig_psf;
        find_mom_2(PSF_image, PSF_mask, psfmoms, hsmparams->ksb_moments_max, x0_psf, y0_psf, sig_psf,
                   1.0e-6, num_iter, hsmparams);
        if (num_iter == hsmparams->num_iter_default) {
            status |= 0x0001; /* Report convergence failure */
            x0_psf = x0;
            y0_psf = y0;
            sig_psf = sigma0;
        }

        /* ... but we want the moments with the galaxy weight fcn */
        find_mom_1(PSF_image, PSF_mask, psfmoms, hsmparams->ksb_moments_max, x0_psf, y0_psf, sig_gal);

        /* Get resolution factor */
        R = 1. - (sig_psf*sig_psf)/(sig_gal*sig_gal);

        /* Now we convert from the rectangular |nx,ny> basis into the polar
         * (nl,nr) basis.  The conversion is:
         *
         * zeroeth order
         * (0,0) = |0,0>
         *
         * second order
         * (2,0) = 1/2 * [ |2,0> - |0,2> ] + i/sqrt2 * |1,1>
         * (1,1) = 1/sqrt2 * [ |2,0> + |0,2> ]
         *
         * fourth order
         * (4,0) = 1/4 * [|4,0>+|0,4>] - sqrt(3/8) * |2,2> + i/2 * [|3,1>-|1,3>]
         * (3,1) = 1/2 * [|4,0>-|0,4>] + i/2 * [|3,1>+|1,3>]
         * (2,2) = sqrt(3/8) [|4,0>+|0,4>] + 1/2 * |2,2>
         */
        P00  = psfmoms(0,0);
        P20r = 0.5 * (psfmoms(2,0) - psfmoms(0,2));
        P20i = 0.7071067811865 * psfmoms(1,1);
        P11  = 0.7071067811865 * (psfmoms(2,0) + psfmoms(0,2));
        P40r = 0.25 * (psfmoms(4,0) + psfmoms(0,4)) - 0.6123724356958 * psfmoms(2,2);
        P40i = 0.5 * (psfmoms(3,1)-psfmoms(1,3));
        P31r = 0.5 * (psfmoms(4,0)-psfmoms(0,4));
        P31i = 0.5 * (psfmoms(3,1)+psfmoms(1,3));
        P22  = 0.6123724356958 * (psfmoms(4,0)+psfmoms(0,4)) + 0.5 * psfmoms(2,2);

        I00  = moments(0,0);
        I20r = 0.5 * (moments(2,0) - moments(0,2));
        I20i = 0.7071067811865 * moments(1,1);
        I11  = 0.7071067811865 * (moments(2,0) + moments(0,2));
        I40r = 0.25 * (moments(4,0) + moments(0,4)) - 0.6123724356958 * moments(2,2);
        I40i = 0.5 * (moments(3,1)-moments(1,3));
        I31r = 0.5 * (moments(4,0)-moments(0,4));
        I31i = 0.5 * (moments(3,1)+moments(1,3));
        I22  = 0.6123724356958 * (moments(4,0)+moments(0,4)) + 0.5 * moments(2,2);

        /* and from this we get all of KSB's quantities.  Their Greek letters have index values
         * here of Q or U.  The "shear" and "smear" tensors are denoted with "g" and "s"
         * respectively.  We'll do the object first.  WARNING: Hirata&Seljak (2003) Appendix C
         * has a complex-conjugation error in all the formulas.
         */
        oT = I00 + I11;

        oeQ = 1.414213562373 * I20r / oT;
        oeU = 1.414213562373 * I20i / oT;

        oegQ = (-1.414213562373*I20r - 2.449489742783*I31r)/oT;
        oegU = (-1.414213562373*I20i - 2.449489742783*I31i)/oT;

        opgQQ = -oeQ*oegQ - 2.449489742783*I40r/oT + 2-(I00 + 2*I11 + I22)/oT;
        opgQU = -oeQ*oegU - 2.449489742783*I40i/oT;
        opgUQ = -oeU*oegQ - 2.449489742783*I40i/oT;
        opgUU = -oeU*oegU + 2.449489742783*I40r/oT + 2-(I00 + 2*I11 + I22)/oT;

        oesQ = (-1.414213562373*I20r + 2.449489742783*I31r ) / (4*oT);
        oesU = (-1.414213562373*I20i + 2.449489742783*I31i ) / (4*oT);

        opsQQ = -oeQ*oesQ + 2.449489742783*I40r / (4*oT) + (I00 - 2*I11 + I22) / (2*oT);
        opsQU = -oeQ*oesU + 2.449489742783*I40i / (4*oT);
        opsUQ = -oeU*oesQ + 2.449489742783*I40i / (4*oT);
        opsUU = -oeU*oesU - 2.449489742783*I40r / (4*oT) + (I00 - 2*I11 + I22) / (2*oT);

        /* Now the PSF */
        pT = P00 + P11;

        peQ = 1.414213562373 * P20r / pT;
        peU = 1.414213562373 * P20i / pT;

        pegQ = (-1.414213562373*P20r - 2.449489742783*P31r)/pT;
        pegU = (-1.414213562373*P20i - 2.449489742783*P31i)/pT;

        ppgQQ = -peQ*pegQ - 2.449489742783*P40r/pT + 2-(P00 + 2*P11 + P22)/pT;
        ppgQU = -peQ*pegU - 2.449489742783*P40i/pT;
        ppgUQ = -peU*pegQ - 2.449489742783*P40i/pT;
        ppgUU = -peU*pegU + 2.449489742783*P40r/pT + 2-(P00 + 2*P11 + P22)/pT;

        pesQ = (-1.414213562373*P20r + 2.449489742783*P31r ) / (4*pT);
        pesU = (-1.414213562373*P20i + 2.449489742783*P31i ) / (4*pT);

        ppsQQ = -peQ*pesQ + 2.449489742783*P40r / (4*pT) + (P00 - 2*P11 + P22) / (2*pT);
        ppsQU = -peQ*pesU + 2.449489742783*P40i / (4*pT);
        ppsUQ = -peU*pesQ + 2.449489742783*P40i / (4*pT);
        ppsUU = -peU*pesU - 2.449489742783*P40r / (4*pT) + (P00 - 2*P11 + P22) / (2*pT);

        /* Let's invert the PSF smear responsivity matrix */
        matrix22_invert(ppsQQ,ppsQU,ppsUQ,ppsUU);

        /* We've got these, let's find g (KSB's "p") and do the smear correction */
        gQ = (ppsQQ*peQ+ppsQU*peU);
        gU = (ppsUQ*peQ+ppsUU*peU);
        eQ = oeQ - opsQQ*gQ - opsQU*gU;
        eU = oeU - opsUQ*gQ - opsUU*gU;

        /* Now compute and invert P = opg - ops*ppg*pps^-1 */
        PQQ = opgQQ - opsQQ*ppgQQ*ppsQQ - opsQQ*ppgQU*ppsUQ -
            opsQU*ppgUQ*ppsQQ - opsQU*ppgUU*ppsUQ;
        PQU = opgQU - opsQQ*ppgQQ*ppsQU - opsQQ*ppgQU*ppsUU -
            opsQU*ppgUQ*ppsQU - opsQU*ppgUU*ppsUU;
        PUQ = opgUQ - opsUQ*ppgQQ*ppsQQ - opsUQ*ppgQU*ppsUQ -
            opsUU*ppgUQ*ppsQQ - opsUU*ppgUU*ppsUQ;
        PUU = opgUU - opsUQ*ppgQQ*ppsQU - opsUQ*ppgQU*ppsUU -
            opsUU*ppgUQ*ppsQU - opsUU*ppgUU*ppsUU;

        matrix22_invert(PQQ,PQU,PUQ,PUU);

        /* This finally gives us a shear. */
        e1 = PQQ*eQ + PQU*eU;
        e2 = PUQ*eQ + PUU*eU;
        responsivity = 1.;

        return status;
    }

    /* psf_corr_regauss
     * *** COMPUTES RE-GAUSSIANIZATION PSF CORRECTION ***
     *
     * Takes in galaxy and PSF images and computes a PSF-corrected ellipticity (e1,e2)
     * using the re-Gaussianization method of Hirata & Seljak (2003).  The
     * ellipticity computed corresponds to Bernstein & Jarvis (2002) definition.
     *
     * flags:
     *   0x00000001: recompute galaxy flux by summing unmasked pixels
     *   0x00000002: recompute galaxy flux from Gaussian-quartic fit (overrides 0x00000001)
     *   0x00000004: cut off Gaussian approximator at hsmparams->nsig_rg sigma (saves computation time in
     *               the convolution step)
     *   0x00000008: cut off PSF residual at hsmparams->nsig_rg2 sigma (saves computation time in
     *               the convolution step)
     *
     * Arguments:
     *   gal_image: image of the galaxy as measured (i.e. not deconvolved)
     *   PSF: image of point spread function
     * > e1: + ellipticity
     * > e2: x ellipticity
     * > R: effective resolution factor (0 = unresolved, 1 = well resolved)
     *   flags: controls options for shear measurement
     * > x0_gal: guess for galaxy centroid (x) [replaced with best value]
     * > y0_gal: guess for galaxy centroid (y) [replaced with best value]
     * > sig_gal: guess for galaxy sigma [replaced with best value]
     * > x0_psf: guess for PSF centroid (x) [replaced with best value]
     * > y0_psf: guess for PSF centroid (y) [replaced with best value]
     * > sig_psf: guess for PSF sigma [replaced with best value]
     * > flux_gal: total flux of galaxy
     *
     * Returns: status of shear measurement. (0 = completely successful)
     *   The status integer is bit-encoded:
     *   0x0001 = PSF adaptive moment failure to converge
     *   0x0002 = galaxy adaptive moment failure to converge
     *   0x0004 = galaxy smaller than PSF
     *   0x0008 = adaptive measurement of re-Gaussianized image failed to converge
     */

    template <typename T, typename U>
    unsigned int psf_corr_regauss(
        ConstImageView<T> gal_image, ConstImageView<int> gal_mask,
        ConstImageView<U> PSF_image, ConstImageView<int> PSF_mask,
        double& e1, double& e2, double& R, unsigned long flags, double& x0_gal,
        double& y0_gal, double& sig_gal, double& x0_psf, double& y0_psf,
        double& sig_psf, double& flux_gal, boost::shared_ptr<HSMParams> hsmparams) 
    {
        int num_iter;
        unsigned int status = 0;
        double A_g, Mxxpsf, Mxypsf, Myypsf, rho4psf, flux_psf, sum;
        double A_I, Mxxgal, Mxygal, Myygal, rho4gal;
        double Minvpsf_xx, Minvpsf_xy, Minvpsf_yy, detM, center_amp_psf;
        double dx, dy;
        double a2, b2, two_phi;
        double x0_old=0., y0_old=0., Mfxx, Mfxy, Mfyy, detMf, Minvf_xx, Minvf_xy, Minvf_yy;
        double Tpsf, e1psf, e2psf;
        double Tgal, e1gal, e2gal;
        long fgauss_xmin, fgauss_xmax, fgauss_ymin, fgauss_ymax;
        double fgauss_xctr, fgauss_yctr, fgauss_xsig, fgauss_ysig;

        /* Initialize -- if we don't set the outputs, they will be reported
         * as failures.
         */
        e1 = e2 = R = hsmparams->failed_moments;

        /* Get the PSF flux */
        flux_psf = 0;
        for(int y=PSF_image.getYMin();y<=PSF_image.getYMax();y++)
            for(int x=PSF_image.getXMin();x<=PSF_image.getXMax();x++)
                if (PSF_mask(x,y))
                    flux_psf += PSF_image(x,y);

        /* Recompute the galaxy flux only if the relevant flag is set */
        if (flags & 0x00000001) {
            flux_gal = 0;
            for(int y=gal_image.getYMin();y<=gal_image.getYMax();y++)
                for(int x=gal_image.getXMin();x<=gal_image.getXMax();x++)
                    if (gal_mask(x,y)) 
                        flux_gal += gal_image(x,y);
        }

        /* Get the elliptical adaptive moments of PSF */
        Mxxpsf = Myypsf = sig_psf * sig_psf;
        Mxypsf = 0.;
        find_ellipmom_2(PSF_image, PSF_mask, A_g, x0_psf, y0_psf, Mxxpsf, Mxypsf, Myypsf, rho4psf,
                        1.0e-6, num_iter, hsmparams);

        if (num_iter == hsmparams->num_iter_default) {
            x0_psf = x0_old;
            y0_psf = y0_old;
            status |= 0x0001;
        }

        /* Get the elliptical adaptive moments of galaxy */
        Mxxgal = Myygal = sig_gal * sig_gal;
        Mxygal = 0.;
        find_ellipmom_2(gal_image, gal_mask, A_I, x0_gal, y0_gal, Mxxgal, Mxygal, Myygal, rho4gal,
                        1.0e-6, num_iter, hsmparams);

        if (num_iter == hsmparams->num_iter_default) {
            x0_gal = x0_old;
            y0_gal = y0_old;
            status |= 0x0002;
        }

        /* If the flags tell us to, we reset the galaxy flux estimate */
        if (flags & 0x00000002) {
            flux_gal = rho4gal * A_I;
        }

        /* Compute approximate deconvolved moments (i.e. without non-Gaussianity correction).
         * We also test this matrix for positive definiteness.
         */
        Mfxx = Mxxgal - Mxxpsf;
        Mfxy = Mxygal - Mxypsf;
        Mfyy = Myygal - Myypsf;
        detMf = Mfxx * Mfyy - Mfxy * Mfxy;
        if (hsmparams->regauss_too_small == 0) {
            if (Mfxx<=0 || Mfyy<=0 || detMf<=0) status |= 0x0004;
        } else {

            /* Compute the semimajor and semiminor axes of Mf and the position angle */
            two_phi = std::atan2(2*Mfxy, Mfxx-Mfyy);
            a2 = 0.5 * ( Mfxx+Mfyy + (Mfxx-Mfyy)*std::cos(two_phi) ) + Mfxy*std::sin(two_phi);
            b2 = Mfxx + Mfyy - a2;

            /* Now impose restrictions to ensure this doesn't blow up */
            if (a2<=0.25) a2=0.25;
            if (b2<=0.25) b2=0.25;

            /* Convert back to Mf matrix */
            Mfxx = 0.5 * ( a2+b2 + (a2-b2)*std::cos(two_phi) );
            Mfyy = 0.5 * ( a2+b2 - (a2-b2)*std::cos(two_phi) );
            Mfxy = 0.5 * (a2-b2) * std::sin(two_phi);
            detMf = Mfxx*Mfyy - Mfxy*Mfxy;
        }

        /* Test to see if anything has gone wrong -- if so, complain! */
        if (status) return (status);

        /* We also need the Gaussian de-convolved fit.  First get bounding box */
        fgauss_xmin = gal_image.getXMin() - PSF_image.getXMax();
        fgauss_xmax = gal_image.getXMax() - PSF_image.getXMin();
        fgauss_ymin = gal_image.getYMin() - PSF_image.getYMax();
        fgauss_ymax = gal_image.getYMax() - PSF_image.getYMin();
        fgauss_xctr = x0_gal - x0_psf;
        fgauss_yctr = y0_gal - y0_psf;
        fgauss_xsig = std::sqrt(Mfxx>1? Mfxx: 1);
        fgauss_ysig = std::sqrt(Mfyy>1? Mfyy: 1);

        /* Shrink if the box extends beyond hsmparams->nsig_rg sigma range */
        if (flags & 0x00000004) {
            if (fgauss_xmin < fgauss_xctr - hsmparams->nsig_rg*fgauss_xsig)
                fgauss_xmin = (long) std::floor(fgauss_xctr - hsmparams->nsig_rg*fgauss_xsig);
            if (fgauss_xmax > fgauss_xctr + hsmparams->nsig_rg*fgauss_xsig)
                fgauss_xmax = (long) std::ceil (fgauss_xctr + hsmparams->nsig_rg*fgauss_xsig);
            if (fgauss_ymin < fgauss_yctr - hsmparams->nsig_rg*fgauss_ysig)
                fgauss_ymin = (long) std::floor(fgauss_yctr - hsmparams->nsig_rg*fgauss_ysig);
            if (fgauss_ymax > fgauss_yctr + hsmparams->nsig_rg*fgauss_ysig)
                fgauss_ymax = (long) std::ceil (fgauss_yctr + hsmparams->nsig_rg*fgauss_ysig);
        }
        Minvf_xx =  Mfyy/detMf;
        Minvf_xy = -Mfxy/detMf;
        Minvf_yy =  Mfxx/detMf;
        sum = 0.;
        Bounds<int> fgauss_bounds(fgauss_xmin, fgauss_xmax, fgauss_ymin, fgauss_ymax);
        Image<double> fgauss(fgauss_bounds);
        for(int y=fgauss.getYMin();y<=fgauss.getYMax();y++) {
            for(int x=fgauss.getXMin();x<=fgauss.getXMax();x++) {
                dx = x - x0_gal + x0_psf;
                dy = y - y0_gal + y0_psf;
                sum += fgauss(x,y) =
                    std::exp (-0.5 * ( Minvf_xx*dx*dx + Minvf_yy*dy*dy ) - Minvf_xy*dx*dy);
            }
        }

        /* Properly normalize fgauss */
        fgauss *= flux_gal/(sum*flux_psf);
        Image<int> fgauss_mask(fgauss_bounds);
        fgauss_mask.fill(1);
        ConstImageView<int> fgauss_mask_view = fgauss_mask.view();

        /* Figure out the size of the bounding box for the PSF residual.
         * We don't necessarily need the whole PSF,
         * just the part that will affect regions inside the hsmparams->nsig_rg2 sigma ellipse 
         * of the Intensity.
         */
        Bounds<int> pbounds = PSF_image.getBounds();
        if (flags & 0x00000008) {
            int pxmin = (int) std::floor(
                x0_psf - hsmparams->nsig_rg2*std::sqrt(Mxxgal) - hsmparams->nsig_rg*fgauss_xsig );
            int pxmax = (int) std::ceil (
                x0_psf + hsmparams->nsig_rg2*std::sqrt(Mxxgal) + hsmparams->nsig_rg*fgauss_xsig );
            int pymin = (int) std::floor(
                y0_psf - hsmparams->nsig_rg2*std::sqrt(Myygal) - hsmparams->nsig_rg*fgauss_ysig );
            int pymax = (int) std::ceil (
                y0_psf + hsmparams->nsig_rg2*std::sqrt(Myygal) + hsmparams->nsig_rg*fgauss_ysig );
            if (PSF_image.getXMin() >= pxmin) pxmin = PSF_image.getXMin();
            if (PSF_image.getXMax() <= pxmax) pxmax = PSF_image.getXMax();
            if (PSF_image.getYMin() >= pymin) pymin = PSF_image.getYMin();
            if (PSF_image.getYMax() <= pymax) pymax = PSF_image.getYMax();
            pbounds = Bounds<int>(pxmin,pxmax,pymin,pymax);
        }

        /* Now let's compute the residual from the PSF fit.  This is called
         * - epsilon in Hirata & Seljak.
         */
        Image<double> PSF_resid(pbounds);
        detM = Mxxpsf * Myypsf - Mxypsf * Mxypsf;
        Minvpsf_xx =  Myypsf/detM;
        Minvpsf_xy = -Mxypsf/detM;
        Minvpsf_yy =  Mxxpsf/detM;
        center_amp_psf = flux_psf / (2.*M_PI * std::sqrt(detM));
        for(int y=pbounds.getYMin();y<=pbounds.getYMax();y++) {
            for(int x=pbounds.getXMin();x<=pbounds.getXMax();x++) {
                dx = x - x0_psf;
                dy = y - y0_psf;

                if (PSF_mask(x,y))
                    PSF_resid(x,y) = -PSF_image(x,y) + center_amp_psf * 
                        std::exp (-0.5 * ( Minvpsf_xx*dx*dx + Minvpsf_yy*dy*dy ) - Minvpsf_xy*dx*dy);
            }
        }

        /* Now compute the re-Gaussianized galaxy image */
        Image<double> Iprime = gal_image;
        ConstImageView<double> fgauss_view = fgauss.view();
        ConstImageView<double> PSF_resid_view = PSF_resid.view();
        ImageView<double> Iprime_view = Iprime.view();
        ConstImageView<double> Iprime_cview = Iprime_view;
        fast_convolve_image_1(fgauss_view, fgauss_mask_view, PSF_resid_view, PSF_mask,
                              Iprime_view, gal_mask);

        /* Now that Iprime is constructed, we measure it */
        find_ellipmom_2(Iprime_cview, gal_mask, A_I, x0_gal, y0_gal, Mxxgal, Mxygal, Myygal,
                        rho4gal, 1.0e-6, num_iter, hsmparams);
        if (num_iter == hsmparams->num_iter_default) {
            x0_gal = x0_old;
            y0_gal = y0_old;
            status |= 0x0008;
        }
        if (Mxxgal<=0 || Myygal<=0 || Mxxgal*Myygal<=Mxygal*Mxygal ) {
            throw HSMError("Error: non positive definite adaptive moments.\n");
        }
        sig_gal = std::pow( Mxxgal*Myygal - Mxygal*Mxygal, 0.25);

        /* And do the PSF correction */
        Tgal  = Mxxgal + Myygal;
        e1gal = (Mxxgal - Myygal) / Tgal;
        e2gal = 2 *Mxygal / Tgal;
        Tpsf  = Mxxpsf + Myypsf;
        e1psf = (Mxxpsf - Myypsf) / Tpsf;
        e2psf = 2 * Mxypsf / Tpsf;

        psf_corr_bj(Tpsf/Tgal, e1psf, e2psf, 0., e1gal, e2gal, 0.5*rho4gal-1., e1, e2); 
        /* Use 0 for radial 4th moment of PSF because it's been * re-Gaussianized.  */

        R = 1. - Tpsf/Tgal;

        return status;
    }

    /* general_shear_estimator
     * *** WRAPPER FOR SHEAR ESTIMATION ROUTINES ***
     *
     * Arguments:
     *   gal_image: measured image of galaxy
     *   PSF: estimated PSF map
     *   gal_data: galaxy data
     *   PSF_data: PSF data
     *   shear_est: which shear estimator to use
     *   flags: any flags for the shear estimator
     *
     * Returns: status from shear measurement:
     *   0      = completely successful
     *   0x8000 = couldn't figure out which estimator you wanted to use
     *
     * For BJ and LINEAR methods, returns 1 if measurement fails.
     */

    template <typename T, typename U>
    unsigned int general_shear_estimator(
        ConstImageView<T> gal_image, ConstImageView<int> gal_mask,
        ConstImageView<U> PSF_image, ConstImageView<int> PSF_mask,
        ObjectData& gal_data, ObjectData& PSF_data, const std::string& shear_est,
        unsigned long flags, boost::shared_ptr<HSMParams> hsmparams) 
    {
        unsigned int status = 0;
        int num_iter;
        double x0, y0, R;
        double A_gal, Mxx_gal, Mxy_gal, Myy_gal, rho4_gal;
        double A_psf, Mxx_psf, Mxy_psf, Myy_psf, rho4_psf;

        if (shear_est == "BJ" || shear_est == "LINEAR") {
            /* Bernstein & Jarvis and linear estimator */

            /* Measure the PSF */
            x0 = PSF_data.x0;
            y0 = PSF_data.y0;
            Mxx_psf = Myy_psf = PSF_data.sigma * PSF_data.sigma; Mxy_psf = 0.;
            find_ellipmom_2(PSF_image, PSF_mask, A_psf, x0, y0, Mxx_psf, Mxy_psf, Myy_psf,
                            rho4_psf, 1.0e-6, num_iter, hsmparams);
            if (num_iter == hsmparams->num_iter_default) {
                return 1;
            } else {
                PSF_data.x0 = x0;
                PSF_data.y0 = y0;
                PSF_data.sigma = std::pow( Mxx_psf * Myy_psf - Mxy_psf * Mxy_psf, 0.25);
            }

            /* Measure the galaxy */
            x0 = gal_data.x0;
            y0 = gal_data.y0;
            Mxx_gal = Myy_gal = gal_data.sigma * gal_data.sigma; Mxy_gal = 0.;
            find_ellipmom_2(gal_image, gal_mask, A_gal, x0, y0, Mxx_gal, Mxy_gal,
                            Myy_gal, rho4_gal, 1.0e-6, num_iter, hsmparams);
            if (num_iter == hsmparams->num_iter_default) {
                return 1;
            } else {
                gal_data.x0 = x0;
                gal_data.y0 = y0;
                gal_data.sigma = std::pow( Mxx_gal * Myy_gal - Mxy_gal * Mxy_gal, 0.25);
                gal_data.flux = 2.0 * A_gal;
            }

            /* Perform PSF correction */
            R = 1. - (Mxx_psf+Myy_psf)/(Mxx_gal+Myy_gal);
            if (shear_est == "BJ") {
                psf_corr_bj( 1.-R, (Mxx_psf-Myy_psf)/(Mxx_psf+Myy_psf),
                             2*Mxy_psf/(Mxx_psf+Myy_psf), 0.5*rho4_psf-1.,
                             (Mxx_gal-Myy_gal)/(Mxx_gal+Myy_gal),
                             2*Mxy_gal/(Mxx_gal+Myy_gal), 0.5*rho4_gal-1.,
                             gal_data.e1, gal_data.e2 );
            } else {
                psf_corr_linear( 1.-R, (Mxx_psf-Myy_psf)/(Mxx_psf+Myy_psf),
                                 2*Mxy_psf/(Mxx_psf+Myy_psf), 0.5*rho4_psf-1.,
                                 (Mxx_gal-Myy_gal)/(Mxx_gal+Myy_gal),
                                 2*Mxy_gal/(Mxx_gal+Myy_gal), 0.5*rho4_gal-1.,
                                 gal_data.e1, gal_data.e2 );
            }
            gal_data.meas_type = 'e';
            gal_data.responsivity = 1.;
        } else if (shear_est == "KSB") {

            status = psf_corr_ksb_1(
                gal_image, gal_mask, PSF_image, PSF_mask, gal_data.e1, gal_data.e2,
                gal_data.responsivity, R, flags, gal_data.x0, gal_data.y0,
                gal_data.sigma, gal_data.flux, PSF_data.x0, PSF_data.y0,
                PSF_data.sigma, hsmparams );
            gal_data.meas_type = 'g';

        } else if (shear_est == "REGAUSS") {

            status = psf_corr_regauss(
                gal_image, gal_mask, PSF_image, PSF_mask, gal_data.e1, gal_data.e2, R,
                flags, gal_data.x0, gal_data.y0, gal_data.sigma, PSF_data.x0,
                PSF_data.y0, PSF_data.sigma, gal_data.flux, hsmparams );
            gal_data.meas_type = 'e';
            gal_data.responsivity = 1.;

        } else {
            return 0x4000;
        }

        /* Report resolution factor and return */
        gal_data.resolution = R;
        return status;
    }

    // instantiate template classes for expected types
    template CppHSMShapeData EstimateShearHSMView(
        const ImageView<float>& gal_image, const ImageView<float>& PSF_image,
        const ImageView<int>& gal_mask_image,
        float sky_var, const char* shear_est, unsigned long flags, double guess_sig_gal,
        double guess_sig_PSF, double precision, double guess_x_centroid, double guess_y_centroid,
        boost::shared_ptr<HSMParams> hsmparams);
    template CppHSMShapeData EstimateShearHSMView(
        const ImageView<double>& gal_image, const ImageView<double>& PSF_image,
        const ImageView<int>& gal_mask_image,
        float sky_var, const char* shear_est, unsigned long flags, double guess_sig_gal,
        double guess_sig_PSF, double precision, double guess_x_centroid, double guess_y_centroid,
        boost::shared_ptr<HSMParams> hsmparams);
    template CppHSMShapeData EstimateShearHSMView(
        const ImageView<float>& gal_image, const ImageView<double>& PSF_image,
        const ImageView<int>& gal_mask_image,
        float sky_var, const char* shear_est, unsigned long flags, double guess_sig_gal,
        double guess_sig_PSF, double precision, double guess_x_centroid, double guess_y_centroid,
        boost::shared_ptr<HSMParams> hsmparams);
    template CppHSMShapeData EstimateShearHSMView(
        const ImageView<double>& gal_image, const ImageView<float>& PSF_image,
        const ImageView<int>& gal_mask_image,
        float sky_var, const char* shear_est, unsigned long flags, double guess_sig_gal,
        double guess_sig_PSF, double precision, double guess_x_centroid, double guess_y_centroid,
        boost::shared_ptr<HSMParams> hsmparams);
    template CppHSMShapeData EstimateShearHSMView(
        const ImageView<int>& gal_image, const ImageView<int>& PSF_image,
        const ImageView<int>& gal_mask_image,
        float sky_var, const char* shear_est, unsigned long flags, double guess_sig_gal,
        double guess_sig_PSF, double precision, double guess_x_centroid, double guess_y_centroid,
        boost::shared_ptr<HSMParams> hsmparams);

    template CppHSMShapeData FindAdaptiveMomView(
        const ImageView<float>& object_image, const ImageView<int> &object_mask_image,
        double guess_sig, double precision, double guess_x_centroid, double guess_y_centroid,
        boost::shared_ptr<HSMParams> hsmparams);
    template CppHSMShapeData FindAdaptiveMomView(
        const ImageView<double>& object_image, const ImageView<int> &object_mask_image,
        double guess_sig, double precision, double guess_x_centroid, double guess_y_centroid,
        boost::shared_ptr<HSMParams> hsmparams);
    template CppHSMShapeData FindAdaptiveMomView(
        const ImageView<int>& object_image, const ImageView<int> &object_mask_image,
        double guess_sig, double precision, double guess_x_centroid, double guess_y_centroid,
        boost::shared_ptr<HSMParams> hsmparams);

    template unsigned int general_shear_estimator(
        ConstImageView<float> gal_image, ConstImageView<int> gal_mask, 
        ConstImageView<float> PSF_image, ConstImageView<int> PSF_mask, 
        ObjectData& gal_data, ObjectData& PSF_data, const std::string& shear_est, 
        unsigned long flags, boost::shared_ptr<HSMParams> hsmparams);
    template unsigned int general_shear_estimator(
        ConstImageView<float> gal_image, ConstImageView<int> gal_mask, 
        ConstImageView<double> PSF_image, ConstImageView<int> PSF_mask, 
        ObjectData& gal_data, ObjectData& PSF_data, const std::string& shear_est, 
        unsigned long flags, boost::shared_ptr<HSMParams> hsmparams);
    template unsigned int general_shear_estimator(
        ConstImageView<double> gal_image, ConstImageView<int> gal_mask, 
        ConstImageView<float> PSF_image, ConstImageView<int> PSF_mask, 
        ObjectData& gal_data, ObjectData& PSF_data, const std::string& shear_est, 
        unsigned long flags, boost::shared_ptr<HSMParams> hsmparams);
    template unsigned int general_shear_estimator(
        ConstImageView<double> gal_image, ConstImageView<int> gal_mask, 
        ConstImageView<double> PSF_image, ConstImageView<int> PSF_mask, 
        ObjectData& gal_data, ObjectData& PSF_data, const std::string& shear_est, 
        unsigned long flags, boost::shared_ptr<HSMParams> hsmparams);
    template unsigned int general_shear_estimator(
        ConstImageView<int> gal_image, ConstImageView<int> gal_mask, 
        ConstImageView<int> PSF_image, ConstImageView<int> PSF_mask, 
        ObjectData& gal_data, ObjectData& PSF_data, const std::string& shear_est, 
        unsigned long flags, boost::shared_ptr<HSMParams> hsmparams);

    template void find_ellipmom_2(
        ConstImageView<double> data, ConstImageView<int> mask, double& A, double& x0, double& y0,
        double& Mxx, double& Mxy, double& Myy, double& rho4, double epsilon, int& num_iter,
        boost::shared_ptr<HSMParams> hsmparams);
    template void find_ellipmom_2(
        ConstImageView<float> data, ConstImageView<int> mask, double& A, double& x0, double& y0,
        double& Mxx, double& Mxy, double& Myy, double& rho4, double epsilon, int& num_iter,
        boost::shared_ptr<HSMParams> hsmparams);
    template void find_ellipmom_2(
        ConstImageView<int> data, ConstImageView<int> mask, double& A, double& x0, double& y0,
        double& Mxx, double& Mxy, double& Myy, double& rho4, double epsilon, int& num_iter,
        boost::shared_ptr<HSMParams> hsmparams);

}
}<|MERGE_RESOLUTION|>--- conflicted
+++ resolved
@@ -114,42 +114,6 @@
         ConstImageView<U> PSF_image_cview = PSF_image;
         ConstImageView<int> gal_mask_view = gal_mask_image;
         ConstImageView<int> PSF_mask_view = PSF_mask.view();
-<<<<<<< HEAD
-        try {
-            dbg<<"About to get moments using find_ellipmom_2"<<std::endl;
-            find_ellipmom_2(gal_image_cview, gal_mask_view, amp, gal_data.x0,
-                            gal_data.y0, m_xx, m_xy, m_yy, results.moments_rho4,
-                            precision, results.moments_n_iter, hsmparams);
-            // repackage outputs to the output CppHSMShapeData struct
-            dbg<<"Repackaging find_ellipmom_2 results"<<std::endl;
-            results.moments_amp = 2.0*amp;
-            results.moments_sigma = std::pow(m_xx*m_yy-m_xy*m_xy, 0.25);
-            results.observed_shape.setE1E2((m_xx-m_yy)/(m_xx+m_yy), 2.*m_xy/(m_xx+m_yy));
-            results.moments_status = 0;
-
-            // and if that worked, try doing PSF correction
-            gal_data.sigma = results.moments_sigma;
-            dbg<<"About to get shear using general_shear_estimator"<<std::endl;
-            results.correction_status = general_shear_estimator(
-                gal_image_cview, gal_mask_view, PSF_image_cview, PSF_mask_view,
-                gal_data, PSF_data, shear_est, flags, hsmparams);
-            dbg<<"Repackaging general_shear_estimator results"<<std::endl;
-
-            results.meas_type = gal_data.meas_type;
-            if (gal_data.meas_type == 'e') {
-                results.corrected_e1 = gal_data.e1;
-                results.corrected_e2 = gal_data.e2;
-            } else if (gal_data.meas_type == 'g') {
-                results.corrected_g1 = gal_data.e1;
-                results.corrected_g2 = gal_data.e2;
-            } else {
-                throw HSMError("Unknown shape measurement type!\n");
-            }
-
-            if (results.correction_status != 0) {
-                throw HSMError("PSF correction status indicates failure!\n");
-            }
-=======
 
         dbg<<"About to get moments using find_ellipmom_2"<<std::endl;
         find_ellipmom_2(gal_image_cview, gal_mask_view, amp, gal_data.x0,
@@ -184,7 +148,6 @@
         if (results.correction_status != 0) {
             throw HSMError("PSF correction status indicates failure!\n");
         }
->>>>>>> 6a26595d
 
         results.corrected_shape_err = std::sqrt(4. * M_PI * sky_var) * gal_data.sigma /
             (gal_data.resolution * gal_data.flux);
@@ -192,19 +155,8 @@
         results.moments_amp = gal_data.flux;
         results.resolution_factor = gal_data.resolution;
 
-<<<<<<< HEAD
-            if (results.resolution_factor <= 0.) {
-                throw HSMError("Unphysical situation: galaxy convolved with PSF is smaller than PSF!\n");
-            }
-        }
-        catch (char *err_msg) {
-            results.error_message = err_msg;
-            dbg<<"Caught an error: "<<err_msg<<std::endl;
-            throw HSMError(err_msg);
-=======
         if (results.resolution_factor <= 0.) {
             throw HSMError("Unphysical situation: galaxy convolved with PSF is smaller than PSF!\n");
->>>>>>> 6a26595d
         }
 
         dbg<<"Exiting EstimateShearHSMView"<<std::endl;
@@ -776,18 +728,12 @@
             /* Now compute changes to x0, etc. */
             dx = 2. * Bx / (Amp * shiftscale);
             dy = 2. * By / (Amp * shiftscale);
-<<<<<<< HEAD
             // Note: Before, the lines below had a devision by semi_b2 instead of semi_geomean2.
             // This was causing issues with convergence for very flattened galaxies (i.e., that have
             // a small semi-minor axis).
             dxx = 4. * (Cxx/Amp - 0.5*Mxx) / semi_geomean2;
             dxy = 4. * (Cxy/Amp - 0.5*Mxy) / semi_geomean2;
             dyy = 4. * (Cyy/Amp - 0.5*Myy) / semi_geomean2;
-=======
-            dxx = 4. * (Cxx/Amp - 0.5*Mxx) / semi_b2;
-            dxy = 4. * (Cxy/Amp - 0.5*Mxy) / semi_b2;
-            dyy = 4. * (Cyy/Amp - 0.5*Myy) / semi_b2;
->>>>>>> 6a26595d
 
             if (dx     >  hsmparams->bound_correct_wt) dx     =  hsmparams->bound_correct_wt;
             if (dx     < -hsmparams->bound_correct_wt) dx     = -hsmparams->bound_correct_wt;
@@ -826,12 +772,8 @@
              * report a failure */
             if (std::abs(Mxx)>hsmparams->max_amoment || std::abs(Mxy)>hsmparams->max_amoment
                 || std::abs(Myy)>hsmparams->max_amoment
-<<<<<<< HEAD
                 || std::abs(x0-x00)>hsmparams->max_ashift 
                 || std::abs(y0-y00)>hsmparams->max_ashift) {
-=======
-                || std::abs(x0-x00)>hsmparams->max_ashift || std::abs(y0-y00)>hsmparams->max_ashift) {
->>>>>>> 6a26595d
                 throw HSMError("Error: adaptive moment failed\n");
             }
 
